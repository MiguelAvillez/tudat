--- conflicted
+++ resolved
@@ -194,7 +194,7 @@
         catch(std::runtime_error)
         {
             root_finders::RootFinderPointer rootFinder_temp
-                    = std::make_shared< root_finders::Bisection >( 1.0e-12, 1000 ) ;
+                    = std::make_shared< root_finders::Bisection< > >( 1.0e-12, 1000 ) ;
             incomingEccentricity = rootFinder_temp->execute( rootFunction, 1.0 + 1.0e-2 );
 
         }
@@ -212,7 +212,7 @@
         catch(std::runtime_error)
         {
             root_finders::RootFinderPointer rootFinder_temp
-                    = std::make_shared< root_finders::Bisection >( 1.0e-12, 1000 ) ;
+                    = std::make_shared< root_finders::Bisection< > >( 1.0e-12, 1000 ) ;
             incomingEccentricity = rootFinder_temp->execute( rootFunction, 1.0 + 1.0e-10 );
 
         }
@@ -325,7 +325,7 @@
     // calculated. In this implementation, the eccentricity will be used as iteration parameter.
     else if ( useEccentricityInsteadOfPericenter )
     {
-<<<<<<< HEAD
+//<<<<<<< HEAD
         // Compute semi-major axis of hyperbolic legs.
         const double incomingSemiMajorAxis = -1.0 * centralBodyGravitationalParameter /
                                              absoluteIncomingExcessVelocity /
@@ -406,8 +406,8 @@
         const double outgoingVelocityAtPeriapsis = absoluteOutgoingExcessVelocity *
                 std::sqrt( ( outgoingEccentricity + 1.0 ) / ( outgoingEccentricity - 1.0 ) );
 
-=======
->>>>>>> 03966a8b
+//=======
+//>>>>>>> feature/mga_dsm_refactor
         // Compute necessary delta-V due to velocity-effect.
         velocityEffectDeltaV = calculateGravityAssistDeltaVThroughEccentricity(
                     centralBodyGravitationalParameter, absoluteIncomingExcessVelocity, absoluteOutgoingExcessVelocity,
