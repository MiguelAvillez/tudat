--- conflicted
+++ resolved
@@ -89,12 +89,7 @@
                     untrimmedIndependentVariables.at( variableIndex_ ) );
     }
     // Throw error if not converged
-<<<<<<< HEAD
     catch( std::runtime_error const& )
-
-=======
-    catch( std::runtime_error& )
->>>>>>> 43cd2f85
     {
         throw std::runtime_error( "Error when getting trim angle of attack, root finder did not converge." );
 
