--- conflicted
+++ resolved
@@ -244,12 +244,10 @@
             const Eigen::Matrix< double, ObservationSize, 1 >& currentObservation =
             Eigen::Matrix< double, ObservationSize, 1 >::Zero( ) )
     {
-<<<<<<< HEAD
         std::cout << "TEST CALCULATE PARTIALS W.R.T. ARC WISE CONSTANT BIAS" << "\n\n";
         int currentIndex = arcLookupScheme_->findNearestLowerNeighbour( times.at( linkEndIndex_ ) );
 
-=======
->>>>>>> 88f824b5
+
         totalPartial_.setZero( );
         if( arcLookupScheme_->getMinimumValue( ) <= times.at( linkEndIndex_ ) )
         {
