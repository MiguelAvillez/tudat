/*    Copyright (c) 2010-2019, Delft University of Technology
 *    All rigths reserved
 *
 *    This file is part of the Tudat. Redistribution and use in source and
 *    binary forms, with or without modification, are permitted exclusively
 *    under the terms of the Modified BSD license. You should have received
 *    a copy of the license with this file. If not, please or visit:
 *    http://tudat.tudelft.nl/LICENSE.
 */

#ifndef TUDAT_JSONINTERFACE_H
#define TUDAT_JSONINTERFACE_H

#include "tudat/simulation/simulation.h"

#include "support/deserialization.h"
#include "support/valueAccess.h"
#include "support/valueConversions.h"

#include "tudat/interface/json/environment/spice.h"
#include "tudat/interface/json/environment/body.h"
#include "tudat/interface/json/propagation/propagator.h"
#include "tudat/interface/json/math/integrator.h"
#include "tudat/interface/json/propagation/export.h"
#include "support/options.h"

namespace tudat
{

namespace json_interface
{

enum JsonSimulationTypes
{
    equations_of_motion_propagation,
    variational_equations_propagation,
    state_estimation
};


//! Map of `ObservableType` string representations.
static std::map< JsonSimulationTypes, std::string > simulationTypes =
{
    { equations_of_motion_propagation, "EoM" },
    { variational_equations_propagation, "Variational" },
    { state_estimation, "Estimation" }
};

//! Map of `ObservableType` string representations.
static std::map< std::string, JsonSimulationTypes > simulationTypesInverse =
{
    { "EoM", equations_of_motion_propagation },
    { "Variational", variational_equations_propagation },
    { "Estimation", state_estimation }

};

//! Convert `ObservableType` to `json`.
inline void to_json( nlohmann::json& jsonObject, const JsonSimulationTypes& simulationType )
{
    jsonObject = json_interface::stringFromEnum( simulationType, simulationTypes );
}

//! Convert `json` to `ObservableType`.
inline void from_json( const nlohmann::json& jsonObject, JsonSimulationTypes& simulationType )
{
    simulationType = json_interface::enumFromString( jsonObject, simulationTypes );
}

//! Class for managing JSON-based simulations.
template< typename TimeType = double, typename StateScalarType = double >
class JsonSimulationManager
{

public:
    //! Constructor from JSON file.
    /*!
     * Constructor.
     * \param inputFilePath Path to the root JSON input file. Can be absolute or relative (to the working directory).
     * \param initialClockTime Initial clock time from which the cumulative CPU time during the propagation will be
     * computed. Default is the moment at which the constructor was called.
     */
    JsonSimulationManager(
            const std::string& inputFilePath,
            const std::chrono::steady_clock::time_point initialClockTime = std::chrono::steady_clock::now( ) )
        : initialClockTime_( initialClockTime )
    {
        resetInputFile( inputFilePath );
    }

    //! Constructor from JSON object.
    /*!
     * Constructor.
     * \param jsonObject The root JSON object.
     * \param initialClockTime Initial clock time from which the cumulative CPU time during the propagation will be
     * computed. Default is the moment at which the constructor was called.
     */
    JsonSimulationManager(
            const nlohmann::json& jsonObject,
            const std::chrono::steady_clock::time_point initialClockTime = std::chrono::steady_clock::now( ) )
        : initialClockTime_( initialClockTime )
    {
        resetJsonObject( jsonObject );
    }

    virtual ~JsonSimulationManager( ){ }

    //! Reset the root JSON input file.
    /*!
     * Reset the root JSON input file.
     * \param inputFilePath Path to the root JSON input file. Can be absolute or relative (to the working directory).
     */
    void resetInputFile( const std::string& inputFilePath )
    {
        inputFilePath_ = getPathForJSONFile( inputFilePath );
        boost::filesystem::current_path( inputFilePath_.parent_path( ) );
        resetJsonObject( getDeserializedJSON( inputFilePath_ ) );
    }

    //! Reset the `json` object.
    /*!
     * Reset the `json` object.
     * \param jsonObject The new `json` object to be used for creating the simulation settings.
     */
    void resetJsonObject( const nlohmann::json& jsonObject )
    {
        jsonObject_ = jsonObject;
        originalJsonObject_ = jsonObject_;
    }

    virtual void createSimulationObjects( )
    {
        resetDynamicsSimulator( );
    }

    virtual void updateSettings( )
    {
        // Clear global variable keeping track of the keys that have been accessed
        clearAccessHistory( );

        if ( profiling )
        {
            std::cout << "parse: " << std::chrono::duration_cast< std::chrono::milliseconds >(
                             std::chrono::steady_clock::now( ) - initialClockTime_ ).count( ) * 1.0e-3 << " s" << std::endl;
            initialClockTime_ = std::chrono::steady_clock::now( );
        }

        simulationType_ =
                simulationTypesInverse.at( getValue< std::string >( jsonObject_, Keys::simulationType, "EoM" ) );

        resetIntegratorSettings( );
        resetSpice( );
        resetBodies( );              // must be called after resetIntegratorSettings and resetSpice
        resetExportSettings( );
        resetPropagatorSettings( );  // must be called after resetBodies and resetExportSettings
        resetApplicationOptions( );
        if( simulationType_ == equations_of_motion_propagation )
        {
            createSimulationObjects( );
        }
    }

    //! Run the propagation.
    /*!
     * @copybrief runPropagation
     * <br/>
     * Before running the simulation, the JSON representation of `this` will be exported if requested in
     * applicationOptions_, and a message will be printed if requested in applicationOptions_.
     * <br/>
     * If some of the keys in jsonObject_ haven't been used, a message may be printed or an error may be thrown
     * depending on applicationOptions_.
     * <br/>
     * After running the simulation, a message will be printed if requested in applicationOptions_.
     */
    virtual void runPropagation( )
    {
        // Check if any keys in jsonObject_ haven't been used
        checkUnusedKeys( jsonObject_, applicationOptions_->unusedKey_ );

        if ( profiling )
        {
            std::cout << "checkUnusedKeys: " << std::chrono::duration_cast< std::chrono::milliseconds >(
                             std::chrono::steady_clock::now( ) - initialClockTime_ ).count( ) * 1.0e-3 << " s" << std::endl;
            initialClockTime_ = std::chrono::steady_clock::now( );
        }

        // Export full settings JSON file if requested
        if ( ! applicationOptions_->fullSettingsFile_.empty( ) )
        {
            exportAsJson( applicationOptions_->fullSettingsFile_ );
        }

        // Print message on propagation start if requested
        if ( applicationOptions_->notifyOnPropagationStart_ )
        {
            std::cout << "Propagation of file " << inputFilePath_ << " started." << std::endl;
        }

        runJsonSimulation( );

        // Print message on propagation termination if requested
        if ( applicationOptions_->notifyOnPropagationTermination_ )
        {
            if ( dynamicsSimulator_->integrationCompletedSuccessfully( ) )
            {
                std::cout << "SUCCESS: propagation of file " << inputFilePath_ << " terminated with no errors."
                          << std::endl;
            }
            else
            {
                std::cout << "FAILURE: propagation of file " << inputFilePath_ << " terminated with errors."
                          << std::endl;
            }
        }

        if ( profiling )
        {
            std::cout << "run: " << std::chrono::duration_cast< std::chrono::milliseconds >(
                             std::chrono::steady_clock::now( ) - initialClockTime_ ).count( ) * 1.0e-3 << " s" << std::endl;
            initialClockTime_ = std::chrono::steady_clock::now( );
        }
    }

    //! Export the results of the dynamics simulation according to the export settings.
    /*!
     * @copybrief exportResults
     */
    virtual void exportResults( )
    {
        if ( applicationOptions_->tagOutputFilesIfPropagationFails_ &&
             !dynamicsSimulator_->integrationCompletedSuccessfully( ) )
        {
            // Add header "FAILURE" to output files
            for ( std::shared_ptr< ExportSettings >& exportSettings : exportSettingsVector_ )
            {
                exportSettings->header_ = "FAILURE\n" + exportSettings->header_;
            }
        }

        exportResultsOfDynamicsSimulator( dynamicsSimulator_, exportSettingsVector_,
                                          !( simulationType_ == equations_of_motion_propagation ) );

        if ( profiling )
        {
            std::cout << "exportResults: " << std::chrono::duration_cast< std::chrono::milliseconds >(
                             std::chrono::steady_clock::now( ) - initialClockTime_ ).count( ) * 1.0e-3 << " s" << std::endl;
            initialClockTime_ = std::chrono::steady_clock::now( );
        }
    }

    virtual void runJsonSimulation( )
    {
        dynamicsSimulator_->integrateEquationsOfMotion( propagatorSettings_->getInitialStates( ) );
    }


    //! Export `this` as a `json` object.
    /*!
     * @copybrief getAsJson
     * \return JSON representation of `this`.
     */
    nlohmann::json getAsJson( )
    {
        updateJsonObjectFromSettings( );
        return jsonObject_;
    }

    //! Export `this` as a `json` object to the file \p exportPath.
    /*!
     * @copybrief exportAsJson
     * \param exportPath Path to which the contents of the JSON object are to be exported.
     * \param tabSize Size of tabulations in the exported file (default = 2, i.e. 2 spaces). If set to 0, no
     * indentantion or line breaks will be used, so the exported file will contain just one line.
     */
    void exportAsJson( const boost::filesystem::path& exportPath, const unsigned int tabSize = 2 )
    {
        if ( ! boost::filesystem::exists( exportPath.parent_path( ) ) )
        {
            boost::filesystem::create_directories( exportPath.parent_path( ) );
        }
        std::ofstream outputFile( exportPath.string( ) );
        outputFile << getAsJson( ).dump( tabSize );
        outputFile.close( );
    }

    //! Get original JSON object (defined at construction or last time setInputFile was called).
    /*!
     * @copybrief getOriginalJsonObject
     * \remark The returned JSON object is the result of combining all the JSON files that
     * may be included in the root JSON file into one single object containing all the settings, but before default
     * values have been loaded or unit conversions have been applied.
     * \return The original JSON object.
     */
    nlohmann::json getOriginalJsonObject( ) const
    {
        return originalJsonObject_;
    }

    //! Get the JSON object.
    /*!
     * @copybrief getJsonObject
     * \remark The returned JSON object is the result of combining all the JSON files that
     * may be included in the root JSON file into one single object containing all the settings.
     * \return The JSON object.
     */
    nlohmann::json getJsonObject( ) const
    {
        return jsonObject_;
    }

    nlohmann::json at( const std::string& key ) const
    {
        return valueAt( jsonObject_, KeyPath( key ) );
    }

    nlohmann::json& operator[] ( const std::string& key )
    {
        return valueAt( jsonObject_, key, true );
    }

    //! Get simulation start epoch.
    TimeType getStartEpoch( ) const
    {
        if ( integratorSettings_ )
        {
            return integratorSettings_->initialTime_;
        }
        else
        {
            return getValue< TimeType >( jsonObject_, { Keys::initialEpoch,
                                                        Keys::integrator / Keys::Integrator::initialTime } );
        }
    }

    //! Get maximum simulation end epoch. Returns `TUDAT_NAN` if there is no time termination condition.
    TimeType getEndEpoch( ) const
    {
        TimeType endEpoch = getTerminationEpoch< TimeType >( propagatorSettings_->getTerminationSettings( ) );
        if ( ! isNaN( endEpoch ) )
        {
            return endEpoch;
        }
        else
        {
            return getValue< TimeType >( jsonObject_, Keys::finalEpoch, TUDAT_NAN );
        }
    }

    //! Get integrator settings.
    std::shared_ptr< numerical_integrators::IntegratorSettings< TimeType > > getIntegratorSettings( ) const
    {
        return integratorSettings_;
    }

    //! Get Spice settings (nullptr if Spice is not used).
    std::shared_ptr< SpiceSettings > getSpiceSettings( ) const
    {
        return spiceSettings_;
    }

    //! Get global frame origin.
    std::string getGlobalFrameOrigin( ) const
    {
        return globalFrameOrigin_;
    }

    //! Get global frame orientation.
    std::string getGlobalFrameOrientation( ) const
    {
        return globalFrameOrientation_;
    }

    //! Get map of body settings.
    simulation_setup::BodyListSettings getBodySettingsMap( ) const
    {
        return bodySettingsMap_;
    }

    //! Get system of bodies.
    simulation_setup::SystemOfBodies getBodyMap( ) const
    {
        return bodies_;
    }

    //! Add a body named \p bodyName.
    void addBody( const std::string& bodyName )
    {
        bodies_.createEmptyBody( bodyName );
    }

    //! Get body named \p bodyName.
    std::shared_ptr< simulation_setup::Body > getBody( const std::string& bodyName ) const
    {
        return bodies_.at( bodyName );
    }

    //! Get propagator settings.
    std::shared_ptr< propagators::MultiTypePropagatorSettings< StateScalarType > > getPropagatorSettings( ) const
    {
        return propagatorSettings_;
    }

    //! Get vector of export settings (each element corresponds to an output file).
    std::vector< std::shared_ptr< ExportSettings > > getExportSettingsVector( ) const
    {
        return exportSettingsVector_;
    }

    //! Get export settings at \p index.
    std::shared_ptr< ExportSettings > getExportSettings( const unsigned int index ) const
    {
        return exportSettingsVector_.at( index );
    }

    //! Get application options.
    std::shared_ptr< ApplicationOptions > getApplicationOptions( ) const
    {
        return applicationOptions_;
    }

    //! Get dynamics simulator.
    std::shared_ptr< propagators::SingleArcDynamicsSimulator< StateScalarType, TimeType > > getDynamicsSimulator( ) const
    {
        return dynamicsSimulator_;
    }


protected:

    bool profiling = false;

    //! Reset integratorSettings_ from the current jsonObject_.
    /*!
     * @copybrief resetIntegratorSettings
     */
    virtual void resetIntegratorSettings( )
    {
        updateFromJSON( this->integratorSettings_, jsonObject_, Keys::integrator );

        if ( profiling )
        {
            std::cout << "resetIntegratorSettings: " << std::chrono::duration_cast< std::chrono::milliseconds >(
                             std::chrono::steady_clock::now( ) - initialClockTime_ ).count( ) * 1.0e-3 << " s" << std::endl;
            initialClockTime_ = std::chrono::steady_clock::now( );
        }
    }

    //! Reset spiceSettings_ from the current jsonObject_.
    /*!
     * @copybrief resetSpice
     * Loads the requested kernels in Tudat (if any).
     */
    virtual void resetSpice( )
    {
        spiceSettings_ = nullptr;
        updateFromJSONIfDefined( spiceSettings_, jsonObject_, Keys::spice );
        loadSpiceKernels( spiceSettings_ );

        if ( profiling )
        {
            std::cout << "resetSpice: " << std::chrono::duration_cast< std::chrono::milliseconds >(
                             std::chrono::steady_clock::now( ) - initialClockTime_ ).count( ) * 1.0e-3 << " s" << std::endl;
            initialClockTime_ = std::chrono::steady_clock::now( );
        }
    }

    //! Reset bodySettingsMap_ and bodies_ from the current jsonObject_.
    /*!
     * @copybrief resetBodies
     */
    virtual void resetBodies( )
    {
        globalFrameOrigin_ = getValue< std::string >( jsonObject_, Keys::globalFrameOrigin, "SSB" );
        globalFrameOrientation_ = getValue< std::string >( jsonObject_, Keys::globalFrameOrientation, "ECLIPJ2000" );
        updateBodiesFromJSON( jsonObject_, bodies_, bodySettingsMap_, globalFrameOrigin_, globalFrameOrientation_,
                              spiceSettings_, integratorSettings_ );

        if ( profiling )
        {
            std::cout << "resetBodies: " << std::chrono::duration_cast< std::chrono::milliseconds >(
                             std::chrono::steady_clock::now( ) - initialClockTime_ ).count( ) * 1.0e-3 << " s" << std::endl;
            initialClockTime_ = std::chrono::steady_clock::now( );
        }
    }

    //! Reset exportSettingsVector_ from the current jsonObject_.
    /*!
     * @copybrief resetExportSettings
     */
    virtual void resetExportSettings( )
    {
        exportSettingsVector_.clear( );
        updateFromJSONIfDefined( exportSettingsVector_, jsonObject_, Keys::xport );

        if ( profiling )
        {
            std::cout << "resetExportSettings: " << std::chrono::duration_cast< std::chrono::milliseconds >(
                             std::chrono::steady_clock::now( ) - initialClockTime_ ).count( ) * 1.0e-3 << " s" << std::endl;
            initialClockTime_ = std::chrono::steady_clock::now( );
        }
    }

    //! Reset propagatorSettings_ from the current jsonObject_
    /*!
     * @copybrief resetPropagatorSettings
     * Tries to infer the initial states from the body ephemeris if not provided.
     * Creates the integrated state models using bodies_
     */
    virtual void
    resetPropagatorSettings( )
    {
        // Update jsonObject_ by determining initial states if not provided directly to the propagator settings:
        // * By obtaining the initial states from body properties (and transforming to Cartesian if necessary)
        // * By infering initial states from body ephemeris
        determineInitialStates< TimeType, StateScalarType >( jsonObject_, bodies_, integratorSettings_ );

        if ( profiling )
        {
            std::cout << "resetPropagatorSettings@determineInitialStates: " << std::chrono::duration_cast< std::chrono::milliseconds >(
                             std::chrono::steady_clock::now( ) - initialClockTime_ ).count( ) * 1.0e-3 << " s" << std::endl;
            initialClockTime_ = std::chrono::steady_clock::now( );
        }

        // Update propagatorSettings_ from jsonObject_
        updateFromJSON( propagatorSettings_, jsonObject_ );
        if ( profiling )
        {
            std::cout << "resetExportSettings: " << std::chrono::duration_cast< std::chrono::milliseconds >(
                             std::chrono::steady_clock::now( ) - initialClockTime_ ).count( ) * 1.0e-3 << " s" << std::endl;
            initialClockTime_ = std::chrono::steady_clock::now( );
        }
        if ( profiling )
        {
            std::cout << "resetPropagatorSettings@updateFromJSON: " << std::chrono::duration_cast< std::chrono::milliseconds >(
                             std::chrono::steady_clock::now( ) - initialClockTime_ ).count( ) * 1.0e-3 << " s" << std::endl;
            initialClockTime_ = std::chrono::steady_clock::now( );
        }

        // Create integrated state models (acceleration, mass-rate, rotational models)
        propagatorSettings_->resetIntegratedStateModels( bodies_ );

        if ( profiling )
        {
            std::cout << "resetPropagatorSettings@resetIntegratedStateModels: " << std::chrono::duration_cast< std::chrono::milliseconds >(
                             std::chrono::steady_clock::now( ) - initialClockTime_ ).count( ) * 1.0e-3 << " s" << std::endl;
            initialClockTime_ = std::chrono::steady_clock::now( );
        }

        // Update dependent variables to save
        bool printOutputVariables = false;
        try
        {
            printOutputVariables = getValue< bool >( jsonObject_, "printVariableTypes", false );
        }
        catch( std::runtime_error const& ){ }
<<<<<<< HEAD
=======


>>>>>>> 1dad28e8
        resetDependentVariableSaveSettings< StateScalarType >( propagatorSettings_, exportSettingsVector_, printOutputVariables );

        if ( profiling )
        {
            std::cout << "resetPropagatorSettings@resetDependentVariableSaveSettings: " << std::chrono::duration_cast< std::chrono::milliseconds >(
                             std::chrono::steady_clock::now( ) - initialClockTime_ ).count( ) * 1.0e-3 << " s" << std::endl;
            initialClockTime_ = std::chrono::steady_clock::now( );
        }
    }

    //! Reset applicationOptions_ from the current jsonObject_.
    /*!
     * @copybrief resetApplicationOptions
     */
    virtual void resetApplicationOptions( )
    {
        applicationOptions_ = std::make_shared< ApplicationOptions >( );
        updateFromJSONIfDefined( applicationOptions_, jsonObject_, Keys::options );

        if ( profiling )
        {
            std::cout << "resetApplicationOptions: " << std::chrono::duration_cast< std::chrono::milliseconds >(
                             std::chrono::steady_clock::now( ) - initialClockTime_ ).count( ) * 1.0e-3 << " s" << std::endl;
            initialClockTime_ = std::chrono::steady_clock::now( );
        }
    }

    //! Reset dynamicsSimulator_ for the current bodies_, integratorSettings_ and propagatorSettings_.
    /*!
     * @copybrief resetDynamicsSimulator
     */
    virtual void resetDynamicsSimulator( )
    {
        dynamicsSimulator_ =
                std::make_shared< propagators::SingleArcDynamicsSimulator< StateScalarType, TimeType > >(
                    bodies_, integratorSettings_, propagatorSettings_, false, false, false, false, initialClockTime_ );

        if ( profiling )
        {
            std::cout << "resetDynamicsSimulator: " << std::chrono::duration_cast< std::chrono::milliseconds >(
                             std::chrono::steady_clock::now( ) - initialClockTime_ ).count( ) * 1.0e-3 << " s" << std::endl;
            initialClockTime_ = std::chrono::steady_clock::now( );
        }
    }

    //! Integrator settings.
    std::shared_ptr< numerical_integrators::IntegratorSettings< TimeType > > integratorSettings_;

    //! Spice settings (nullptr if Spice is not used).
    std::shared_ptr< SpiceSettings > spiceSettings_;

    JsonSimulationTypes simulationType_;

    //! Global frame origin.
    std::string globalFrameOrigin_;

    //! Global frame orientation.
    std::string globalFrameOrientation_;

    //! Map of body settings.
    simulation_setup::BodyListSettings bodySettingsMap_;

    //! Body map.
    simulation_setup::SystemOfBodies bodies_;

    //! Propagation settings.
    std::shared_ptr< propagators::MultiTypePropagatorSettings< StateScalarType > > propagatorSettings_;

    //! Vector of export settings (each element corresponds to an output file).
    std::vector< std::shared_ptr< ExportSettings > > exportSettingsVector_;

    //! Application options.
    std::shared_ptr< ApplicationOptions > applicationOptions_;

    //! Dynamics simulator.
    std::shared_ptr< propagators::SingleArcDynamicsSimulator< StateScalarType, TimeType > > dynamicsSimulator_;

    //! Update the JSON object with all the data from the current settings (objests).
    void updateJsonObjectFromSettings( )
    {
        jsonObject_ = std::make_shared< JsonSimulationManager< TimeType, StateScalarType > >( *this );
    }

    //! Absolute path to the input file.
    std::chrono::steady_clock::time_point initialClockTime_;

    //! Absolute path to the input file.
    boost::filesystem::path inputFilePath_;

    //! Original JSON object with all the settings read directly from the input file.
    nlohmann::json originalJsonObject_;

    //! JSON object with the current settings.
    nlohmann::json jsonObject_;

};

extern template class JsonSimulationManager< double, double >;

#if( TUDAT_BUILD_WITH_EXTENDED_PRECISION_PROPAGATION_TOOLS )
extern template class JsonSimulationManager< double, long double >;
//extern template class JsonSimulationManager< Time, double >;
//extern template class JsonSimulationManager< Time, long double >;
#endif

//! Function to create a `json` object from a Simulation object.
template< typename TimeType, typename StateScalarType >
void to_json( nlohmann::json& jsonObject,
              const std::shared_ptr< JsonSimulationManager< TimeType, StateScalarType > >& jsonSimulationManager )
{
    if ( ! jsonSimulationManager )
    {
        return;
    }

    // integrator
    jsonObject[ Keys::integrator ] = jsonSimulationManager->getIntegratorSettings( );

    // spice
    assignIfNotnullptr( jsonObject, Keys::spice, jsonSimulationManager->getSpiceSettings( ) );

    // bodies
    jsonObject[ Keys::globalFrameOrigin ] = jsonSimulationManager->getGlobalFrameOrigin( );
    jsonObject[ Keys::globalFrameOrientation ] = jsonSimulationManager->getGlobalFrameOrientation( );
    jsonObject[ Keys::bodies ] = jsonSimulationManager->getBodySettingsMap( );

    // export
    assignIfNotEmpty( jsonObject, Keys::xport, jsonSimulationManager->getExportSettingsVector( ) );

    // options
    jsonObject[ Keys::options ] = jsonSimulationManager->getApplicationOptions( );

    // propagation + termination + options.printInterval
    propagators::to_json( jsonObject, std::dynamic_pointer_cast<
                          propagators::SingleArcPropagatorSettings< StateScalarType > >( jsonSimulationManager->getPropagatorSettings( ) ) );
}

} // namespace json_interface

} // namespace tudat

#endif // TUDAT_JSONINTERFACE_H<|MERGE_RESOLUTION|>--- conflicted
+++ resolved
@@ -553,11 +553,6 @@
             printOutputVariables = getValue< bool >( jsonObject_, "printVariableTypes", false );
         }
         catch( std::runtime_error const& ){ }
-<<<<<<< HEAD
-=======
-
-
->>>>>>> 1dad28e8
         resetDependentVariableSaveSettings< StateScalarType >( propagatorSettings_, exportSettingsVector_, printOutputVariables );
 
         if ( profiling )
