--- conflicted
+++ resolved
@@ -28,14 +28,10 @@
     one_way_range = 0,
     angular_position = 1,
     position_observable = 2,
-<<<<<<< HEAD
-    oneWayDoppler = 3
-=======
     one_way_doppler = 3,
     one_way_differenced_range = 4,
     n_way_range = 5,
     two_way_doppler = 6
->>>>>>> 0fd1331c
 };
 
 //! Function to get the name (string) associated with a given observable type.
