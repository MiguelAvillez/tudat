/*    Copyright (c) 2010-2015, Delft University of Technology
 *    All rights reserved.
 *
 *    Redistribution and use in source and binary forms, with or without modification, are
 *    permitted provided that the following conditions are met:
 *      - Redistributions of source code must retain the above copyright notice, this list of
 *        conditions and the following disclaimer.
 *      - Redistributions in binary form must reproduce the above copyright notice, this list of
 *        conditions and the following disclaimer in the documentation and/or other materials
 *        provided with the distribution.
 *      - Neither the name of the Delft University of Technology nor the names of its contributors
 *        may be used to endorse or promote products derived from this software without specific
 *        prior written permission.
 *
 *    THIS SOFTWARE IS PROVIDED BY THE COPYRIGHT HOLDERS AND CONTRIBUTORS "AS IS" AND ANY EXPRESS
 *    OR IMPLIED WARRANTIES, INCLUDING, BUT NOT LIMITED TO, THE IMPLIED WARRANTIES OF
 *    MERCHANTABILITY AND FITNESS FOR A PARTICULAR PURPOSE ARE DISCLAIMED. IN NO EVENT SHALL THE
 *    COPYRIGHT HOLDER OR CONTRIBUTORS BE LIABLE FOR ANY DIRECT, INDIRECT, INCIDENTAL, SPECIAL,
 *    EXEMPLARY, OR CONSEQUENTIAL DAMAGES (INCLUDING, BUT NOT LIMITED TO, PROCUREMENT OF SUBSTITUTE
 *    GOODS OR SERVICES; LOSS OF USE, DATA, OR PROFITS; OR BUSINESS INTERRUPTION) HOWEVER CAUSED
 *    AND ON ANY THEORY OF LIABILITY, WHETHER IN CONTRACT, STRICT LIABILITY, OR TORT (INCLUDING
 *    NEGLIGENCE OR OTHERWISE) ARISING IN ANY WAY OUT OF THE USE OF THIS SOFTWARE, EVEN IF ADVISED
 *    OF THE POSSIBILITY OF SUCH DAMAGE.
 *
 *    Changelog
 *      YYMMDD    Author            Comment
 *      102511    D. Dirkx          First version of file.
 *      110810    J. Leloux         Corrected doxygen documentation.
 *      120328    D. Dirkx          Updated code to use shared_ptrs instead of raw pointers.
 *      120605    J. Vandamme       Boostified unit test.
 *      120825    A. Ronse          Corrected capsule test to check case with angle of attack = 0.
 *                                  Extended spherical test to check for correct settings.
 *      121108    A. Ronse          Updated unit test to new generator architecture, corrected
 *                                  Apollo expected values and tolerances.
 *
 *    References
 *      Gentry, A., Smyth, D., and Oliver, W. . The Mark IV Supersonic-Hypersonic Arbitrary Body
 *        Program, Volume II - Program Formulation, Douglas Aircraft Aircraft Company, 1973.
 *
 *    Notes
 *
 */

#define BOOST_TEST_MAIN

#include <boost/array.hpp>
#include <boost/make_shared.hpp>
#include <boost/shared_ptr.hpp>
#include <boost/test/floating_point_comparison.hpp>
#include <boost/test/unit_test.hpp>

#include <Eigen/Core>

#include "Tudat/Mathematics/BasicMathematics/mathematicalConstants.h"

#include "Tudat/Astrodynamics/Aerodynamics/hypersonicLocalInclinationAnalysis.h"
#include "Tudat/Astrodynamics/Aerodynamics/customAerodynamicCoefficientInterface.h"
#include "Tudat/Mathematics/BasicMathematics/linearAlgebraTypes.h"
#include "Tudat/Mathematics/GeometricShapes/capsule.h"
#include "Tudat/Mathematics/GeometricShapes/sphereSegment.h"

namespace tudat
{
namespace unit_tests
{

using basic_mathematics::Vector6d;
using mathematical_constants::PI;
using std::vector;

using namespace aerodynamics;

BOOST_AUTO_TEST_SUITE( test_aerodynamic_coefficient_generator )

//! Test coefficient generator.
BOOST_AUTO_TEST_CASE( testAerodynamicCoefficientGenerator )
{


    // Set units of coefficients
    const double expectedValueOfForceCoefficient = 1.0;

    // Tolerance in absolute units.
    const double toleranceForceCoefficient = 1.0e-2;
    const double toleranceAerodynamicCoefficients3 = 1.0e-4;
    const double toleranceAerodynamicCoefficients4 = 1.0e-2;
    const double toleranceAerodynamicCoefficients5 = 1.0e-4;

    // Create test sphere.
    boost::shared_ptr< geometric_shapes::SphereSegment > sphere
            = boost::make_shared< geometric_shapes::SphereSegment >( 1.0 );

    // Set vehicle in analysis with 10,000 panels.
    vector< int > numberOfLines( 1, 31 );
    vector< int > numberOfPoints( 1, 31 );
    vector< bool > invertOrder( 1, false );

    // Create analysis object.
    std::vector< std::vector< double > > independentVariableDataPoints;
    independentVariableDataPoints.resize( 3 );

    independentVariableDataPoints[ 0 ] =
            getDefaultHypersonicLocalInclinationMachPoints( "Full" );
    independentVariableDataPoints[ 1 ] =
            getDefaultHypersonicLocalInclinationAngleOfAttackPoints( );
    independentVariableDataPoints[ 2 ] =
            getDefaultHypersonicLocalInclinationAngleOfSideslipPoints( );


    // Set methods to use for aerodynamic analysis.
<<<<<<< HEAD
    std::vector< std::vector< int > > analysisMethod;
    analysisMethod.resize( 2 );
    analysisMethod[ 0 ].resize( 1 );
    analysisMethod[ 1 ].resize( 1 );
    analysisMethod[ 0 ][ 0 ] = 0;
=======
    std::vector< std::vector< int > > analysisMethod( 2, std::vector< int >( 1, 0 ));
>>>>>>> 506c6580
    analysisMethod[ 1 ][ 0 ] = 1;

    // Generate sphere database of aerodynamic coefficients.
    boost::shared_ptr< HypersonicLocalInclinationAnalysis > coefficientInterface =
            boost::make_shared< HypersonicLocalInclinationAnalysis >(
                independentVariableDataPoints, sphere,
                numberOfLines, numberOfPoints,
                invertOrder, analysisMethod, PI, 1.0,
                Eigen::Vector3d::Zero( ) );

    // Test basic properties of coefficient generator
    BOOST_CHECK_EQUAL(
                coefficientInterface->getIndependentVariableNames( ).size( ), 3 );
    BOOST_CHECK_EQUAL( coefficientInterface->getIndependentVariableName( 0 ),
                       mach_number_dependent );
    BOOST_CHECK_EQUAL( coefficientInterface->getIndependentVariableName( 1 ),
                       angle_of_attack_dependent );
    BOOST_CHECK_EQUAL( coefficientInterface->getIndependentVariableName( 2 ),
                       angle_of_sideslip_dependent );

    bool isVariableIndexTooHigh = 0;
    try
    {
        coefficientInterface->getIndependentVariableName( 3 );
    }
    catch ( std::runtime_error )
    {
        isVariableIndexTooHigh = 1;
    }
    BOOST_CHECK_EQUAL( isVariableIndexTooHigh, 1 );


    // Allocate memory for independent variables to pass to analysis for retrieval.
    boost::array< int, 3 > independentVariables;
    independentVariables[ 0 ] = 0;
    independentVariables[ 1 ] = 0;
    independentVariables[ 2 ] = 0;
<<<<<<< HEAD
    std::vector< double > independentVariablesVector;
    independentVariablesVector.resize( 3 );
    std::vector< double > interpolatingIndependentVariablesVector;
    interpolatingIndependentVariablesVector.resize( 3 );
=======
    std::vector< double > independentVariablesVector( 3 );
    std::vector< double > interpolatingIndependentVariablesVector( 3 );
>>>>>>> 506c6580

    // Declare local test variables.
    Vector6d aerodynamicCoefficients_ = Vector6d::Zero( );
    double forceCoefficient_;

    // Iterate over all angles of attack to verify sphere coefficients. Total force coefficient
    // should be one; all moment coefficients should be zero.
    // The functionality is tested directly from the generator, as well as from the
    // coefficient interface, both interpolated at the nodes, and halfway between the nodes.
    for ( int i = 0; i < coefficientInterface->getNumberOfValuesOfIndependentVariable( 0 ); i++ )
    {
        independentVariables[ 0 ] = i;
        independentVariablesVector[ 0 ] = coefficientInterface->getIndependentVariablePoint( 0, i );
        if( i < coefficientInterface->getNumberOfValuesOfIndependentVariable( 0 ) - 1 )
        {
            interpolatingIndependentVariablesVector[ 0 ] =
                    coefficientInterface->getIndependentVariablePoint( 0, i ) + 0.5 * (
                        coefficientInterface->getIndependentVariablePoint( 0, i + 1 ) -
                        coefficientInterface->getIndependentVariablePoint( 0, i ) );
        }
<<<<<<< HEAD


=======


>>>>>>> 506c6580
        for ( int j = 0; j <
              coefficientInterface->getNumberOfValuesOfIndependentVariable( 1 ); j++ )
        {
            independentVariables[ 1 ] = j;
            independentVariablesVector[ 1 ] =
                    coefficientInterface->getIndependentVariablePoint( 1, j );
            if( j < coefficientInterface->getNumberOfValuesOfIndependentVariable( 1 ) - 1 )
            {
                interpolatingIndependentVariablesVector[ 1 ] =
                        coefficientInterface->getIndependentVariablePoint( 1, j ) + 0.5 * (
                            coefficientInterface->getIndependentVariablePoint( 1, j + 1 ) -
                            coefficientInterface->getIndependentVariablePoint( 1, j ) );
            }

            for ( int k = 0; k <
                  coefficientInterface->getNumberOfValuesOfIndependentVariable( 2 ); k++ )
            {
                independentVariables[ 2 ] = k;
                independentVariablesVector[ 2 ] =
                        coefficientInterface->getIndependentVariablePoint( 2, k );
                if( k < coefficientInterface->getNumberOfValuesOfIndependentVariable( 2 ) - 1 )
                {
                    interpolatingIndependentVariablesVector[ 2 ] =
                            coefficientInterface->getIndependentVariablePoint( 2, k ) + 0.5 * (
                                coefficientInterface->getIndependentVariablePoint( 2, k + 1 ) -
                                coefficientInterface->getIndependentVariablePoint( 2, k ) );
                }

                // Retrieve aerodynamic coefficients.
                aerodynamicCoefficients_ =
                        coefficientInterface->getAerodynamicCoefficientsDataPoint(
                            independentVariables );
                forceCoefficient_ = ( aerodynamicCoefficients_.head( 3 ) ).norm( );

                // Test if the computed force coefficient corresponds to the expected value
                // within the specified tolerance.
                BOOST_CHECK_CLOSE_FRACTION( forceCoefficient_,
                                            expectedValueOfForceCoefficient,
                                            toleranceForceCoefficient );

                // Test if the computed moment coefficients correspond to the expected value (0.0)
                // within the specified tolerance.
                BOOST_CHECK_SMALL( aerodynamicCoefficients_( 3 ),
                                   toleranceAerodynamicCoefficients3 );

                BOOST_CHECK_SMALL( aerodynamicCoefficients_( 4 ),
                                   toleranceAerodynamicCoefficients4 );

                BOOST_CHECK_SMALL( aerodynamicCoefficients_( 5 ),
                                   toleranceAerodynamicCoefficients5 );

                // Retrieve aerodynamic coefficients from coefficient interface.
                coefficientInterface->updateCurrentCoefficients( independentVariablesVector );

                aerodynamicCoefficients_ =
                        coefficientInterface->getCurrentAerodynamicCoefficients( );
                forceCoefficient_ = ( aerodynamicCoefficients_.head( 3 ) ).norm( );

                // Test if the computed force coefficient corresponds to the expected value
                // within the specified tolerance.
                BOOST_CHECK_CLOSE_FRACTION( forceCoefficient_,
                                            expectedValueOfForceCoefficient,
                                            toleranceForceCoefficient );

                // Test if the computed moment coefficients correspond to the expected value (0.0)
                // within the specified tolerance.
                BOOST_CHECK_SMALL( aerodynamicCoefficients_( 3 ),
                                   toleranceAerodynamicCoefficients3 );

                BOOST_CHECK_SMALL( aerodynamicCoefficients_( 4 ),
                                   toleranceAerodynamicCoefficients4 );

                BOOST_CHECK_SMALL( aerodynamicCoefficients_( 5 ),
                                   toleranceAerodynamicCoefficients5 );

                // Retrieve aerodynamic coefficients from coefficient interface.
                coefficientInterface->updateCurrentCoefficients(
                            interpolatingIndependentVariablesVector );

                aerodynamicCoefficients_ =
                        coefficientInterface->getCurrentAerodynamicCoefficients( );
                forceCoefficient_ = ( aerodynamicCoefficients_.head( 3 ) ).norm( );

                // Test if the computed force coefficient corresponds to the expected value
                // within the specified tolerance.
                BOOST_CHECK_CLOSE_FRACTION( forceCoefficient_,
                                            expectedValueOfForceCoefficient,
                                            toleranceForceCoefficient );

                // Test if the computed moment coefficients correspond to the expected value (0.0)
                // within the specified tolerance.
                BOOST_CHECK_SMALL( aerodynamicCoefficients_( 3 ),
                                   toleranceAerodynamicCoefficients3 );

                BOOST_CHECK_SMALL( aerodynamicCoefficients_( 4 ),
                                   toleranceAerodynamicCoefficients4 );

                BOOST_CHECK_SMALL( aerodynamicCoefficients_( 5 ),
                                   toleranceAerodynamicCoefficients5 );
            }
        }
    }
}

//! Apollo capsule test case.
BOOST_AUTO_TEST_CASE( testApolloCapsule )
{
    // Set units of coefficients.
    const double expectedValueOfAerodynamicCoefficients0 = -1.51;
    const double expectedValueOfAerodynamicCoefficients4 = -0.052;

    // Tolerance in absolute units.
    const double toleranceAerodynamicCoefficients0 = 0.1;
    const double toleranceAerodynamicCoefficients1 = std::numeric_limits< double >::epsilon( );
    const double toleranceAerodynamicCoefficients2 = std::numeric_limits< double >::epsilon( );
    const double toleranceAerodynamicCoefficients3 = std::numeric_limits< double >::epsilon( );
    const double toleranceAerodynamicCoefficients4 = 0.05;
    const double toleranceAerodynamicCoefficients5 = std::numeric_limits< double >::epsilon( );

    // Create test capsule.
    boost::shared_ptr< geometric_shapes::Capsule > capsule
            = boost::make_shared< geometric_shapes::Capsule >(
                4.694, 1.956, 2.662, -1.0 * 33.0 * PI / 180.0, 0.196 );

    vector< int > numberOfLines( 4 );
    vector< int > numberOfPoints( 4 );
    vector< bool > invertOrders( 4 );

    // Set number of analysis points.
    numberOfLines[ 0 ] = 31;
    numberOfPoints[ 0 ] = 31;
    numberOfLines[ 1 ] = 31;
    numberOfPoints[ 1 ] = 31;
    numberOfLines[ 2 ] = 31;
    numberOfPoints[ 2 ] = 10;
    numberOfLines[ 3 ] = 11;
    numberOfPoints[ 3 ] = 11;
    invertOrders[ 0 ] = 0;
    invertOrders[ 1 ] = 0;
    invertOrders[ 2 ] = 0;
    invertOrders[ 3 ] = 0;

    Eigen::Vector3d momentReference;
    momentReference( 0 ) = -0.6624;
    momentReference( 1 ) = 0.0;
    momentReference( 2 ) = -0.1369;

    std::vector< std::vector< double > > independentVariableDataPoints( 3 );
    independentVariableDataPoints[ 0 ] = getDefaultHypersonicLocalInclinationMachPoints( "Full" );
    std::vector< double > angleOfAttackPoints( 7 );

    for ( int i = 0; i < 7; i++ )
    {
        angleOfAttackPoints[ i ] = static_cast< double >( i - 6 ) * 5.0 * PI / 180.0;
    }

    independentVariableDataPoints[ 1 ] = angleOfAttackPoints;
    independentVariableDataPoints[ 2 ] =
            getDefaultHypersonicLocalInclinationAngleOfSideslipPoints( );
    std::vector< std::vector< int > > selectedMethods( 2, std::vector< int >( 4 ));

    selectedMethods[ 0 ][ 0 ] = 1;
    selectedMethods[ 0 ][ 1 ] = 5;
    selectedMethods[ 0 ][ 2 ] = 5;
    selectedMethods[ 0 ][ 3 ] = 1;
    selectedMethods[ 1 ][ 0 ] = 6;
    selectedMethods[ 1 ][ 1 ] = 3;
    selectedMethods[ 1 ][ 2 ] = 3;
    selectedMethods[ 1 ][ 3 ] = 3;

    // Create analysis object and capsule database.
    boost::shared_ptr< HypersonicLocalInclinationAnalysis > coefficientInterface =
            boost::make_shared< HypersonicLocalInclinationAnalysis >(
                independentVariableDataPoints, capsule, numberOfLines, numberOfPoints,
                invertOrders, selectedMethods, PI * pow( capsule->getMiddleRadius( ), 2.0 ),
                3.9116, momentReference );

    // Retrieve coefficients at zero angle of attack for comparison.
    boost::array< int, 3 > independentVariables;

    independentVariables[ 0 ] =
            coefficientInterface->getNumberOfValuesOfIndependentVariable( 0 ) - 1;
    independentVariables[ 1 ] = 6;
    independentVariables[ 2 ] = 0;

    // Declare local test variables.
    Eigen::VectorXd aerodynamicCoefficients_;
    aerodynamicCoefficients_ = coefficientInterface->getAerodynamicCoefficientsDataPoint(
                independentVariables );

    // Compare values to database values.
    BOOST_CHECK_SMALL(
                aerodynamicCoefficients_( 0 ) - expectedValueOfAerodynamicCoefficients0,
                toleranceAerodynamicCoefficients0 );

    BOOST_CHECK_SMALL( aerodynamicCoefficients_( 1 ),
                       toleranceAerodynamicCoefficients1 );

    BOOST_CHECK_SMALL( aerodynamicCoefficients_( 2 ),
                       toleranceAerodynamicCoefficients2 );

    BOOST_CHECK_SMALL( aerodynamicCoefficients_( 3 ),
                       toleranceAerodynamicCoefficients3 );

    BOOST_CHECK_SMALL(
                aerodynamicCoefficients_( 4 ) - expectedValueOfAerodynamicCoefficients4,
                toleranceAerodynamicCoefficients4 );

    BOOST_CHECK_SMALL( aerodynamicCoefficients_( 5 ),
                       toleranceAerodynamicCoefficients5 );


<<<<<<< HEAD
    std::vector< double > independentVariablesVector;
    independentVariablesVector.resize( 3 );
=======
    std::vector< double > independentVariablesVector( 3 );
>>>>>>> 506c6580
    independentVariablesVector[ 0 ] = coefficientInterface->getIndependentVariablePoint(
                0, coefficientInterface->getNumberOfValuesOfIndependentVariable( 0 ) - 1 );
    independentVariablesVector[ 1 ] = coefficientInterface->getIndependentVariablePoint(
                1, 6 );
    independentVariablesVector[ 2 ] = coefficientInterface->getIndependentVariablePoint(
                2, 0 );

    coefficientInterface->updateCurrentCoefficients( independentVariablesVector );
    aerodynamicCoefficients_ = coefficientInterface->getCurrentAerodynamicCoefficients( );

    // Compare values to database values.
    BOOST_CHECK_SMALL(
                aerodynamicCoefficients_( 0 ) - expectedValueOfAerodynamicCoefficients0,
                toleranceAerodynamicCoefficients0 );

    BOOST_CHECK_SMALL( aerodynamicCoefficients_( 1 ),
                       toleranceAerodynamicCoefficients1 );

    BOOST_CHECK_SMALL( aerodynamicCoefficients_( 2 ),
                       toleranceAerodynamicCoefficients2 );

    BOOST_CHECK_SMALL( aerodynamicCoefficients_( 3 ),
                       toleranceAerodynamicCoefficients3 );

    BOOST_CHECK_SMALL(
                aerodynamicCoefficients_( 4 ) - expectedValueOfAerodynamicCoefficients4,
                toleranceAerodynamicCoefficients4 );

    BOOST_CHECK_SMALL( aerodynamicCoefficients_( 5 ),
                       toleranceAerodynamicCoefficients5 );
}

BOOST_AUTO_TEST_SUITE_END( )

} // namespace unit_tests
} // namespace tudat<|MERGE_RESOLUTION|>--- conflicted
+++ resolved
@@ -108,15 +108,7 @@
 
 
     // Set methods to use for aerodynamic analysis.
-<<<<<<< HEAD
-    std::vector< std::vector< int > > analysisMethod;
-    analysisMethod.resize( 2 );
-    analysisMethod[ 0 ].resize( 1 );
-    analysisMethod[ 1 ].resize( 1 );
-    analysisMethod[ 0 ][ 0 ] = 0;
-=======
     std::vector< std::vector< int > > analysisMethod( 2, std::vector< int >( 1, 0 ));
->>>>>>> 506c6580
     analysisMethod[ 1 ][ 0 ] = 1;
 
     // Generate sphere database of aerodynamic coefficients.
@@ -154,15 +146,8 @@
     independentVariables[ 0 ] = 0;
     independentVariables[ 1 ] = 0;
     independentVariables[ 2 ] = 0;
-<<<<<<< HEAD
-    std::vector< double > independentVariablesVector;
-    independentVariablesVector.resize( 3 );
-    std::vector< double > interpolatingIndependentVariablesVector;
-    interpolatingIndependentVariablesVector.resize( 3 );
-=======
     std::vector< double > independentVariablesVector( 3 );
     std::vector< double > interpolatingIndependentVariablesVector( 3 );
->>>>>>> 506c6580
 
     // Declare local test variables.
     Vector6d aerodynamicCoefficients_ = Vector6d::Zero( );
@@ -183,13 +168,8 @@
                         coefficientInterface->getIndependentVariablePoint( 0, i + 1 ) -
                         coefficientInterface->getIndependentVariablePoint( 0, i ) );
         }
-<<<<<<< HEAD
-
-
-=======
-
-
->>>>>>> 506c6580
+
+
         for ( int j = 0; j <
               coefficientInterface->getNumberOfValuesOfIndependentVariable( 1 ); j++ )
         {
@@ -402,12 +382,7 @@
                        toleranceAerodynamicCoefficients5 );
 
 
-<<<<<<< HEAD
-    std::vector< double > independentVariablesVector;
-    independentVariablesVector.resize( 3 );
-=======
     std::vector< double > independentVariablesVector( 3 );
->>>>>>> 506c6580
     independentVariablesVector[ 0 ] = coefficientInterface->getIndependentVariablePoint(
                 0, coefficientInterface->getNumberOfValuesOfIndependentVariable( 0 ) - 1 );
     independentVariablesVector[ 1 ] = coefficientInterface->getIndependentVariablePoint(
