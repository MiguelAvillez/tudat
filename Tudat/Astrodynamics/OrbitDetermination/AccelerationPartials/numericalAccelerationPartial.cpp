--- conflicted
+++ resolved
@@ -1,206 +1,202 @@
-/*    Copyright (c) 2010-2017, Delft University of Technology
- *    All rigths reserved
- *
- *    This file is part of the Tudat. Redistribution and use in source and
- *    binary forms, with or without modification, are permitted exclusively
- *    under the terms of the Modified BSD license. You should have received
- *    a copy of the license with this file. If not, please or visit:
- *    http://tudat.tudelft.nl/LICENSE.
- */
-
-#include <iostream>
-<<<<<<< HEAD
-#include <iomanip>
-=======
->>>>>>> 0ae972e6
-
-#include "Tudat/Astrodynamics/OrbitDetermination/AccelerationPartials/numericalAccelerationPartial.h"
-
-namespace tudat
-{
-
-namespace acceleration_partials
-{
-
-//! Dummy function used for update, performs no calculations.
-void emptyFunction( ){ }
-
-//! Dummy function used for update, performs no calculations.
-void emptyTimeFunction( const double time ){ }
-
-//! Function to numerical compute the partial derivative of an acceleration w.r.t. a body state.
-Eigen::Matrix3d calculateAccelerationWrtStatePartials(
-        boost::function< void( Eigen::Vector6d ) > setBodyState,
-        boost::shared_ptr< basic_astrodynamics::AccelerationModel< Eigen::Vector3d > > accelerationModel,
-        Eigen::Vector6d originalState,
-        Eigen::Vector3d statePerturbation,
-        int startIndex,
-        boost::function< void( ) > updateFunction )
-{
-    Eigen::Matrix3d upAccelerations = Eigen::Matrix3d::Zero( );
-    Eigen::Matrix3d downAccelerations = Eigen::Matrix3d::Zero( );
-
-    Eigen::Vector6d perturbedState = originalState;
-
-    // Calculate perturbed accelerations for up-perturbed state entries.
-    for( int i = 0; i < 3; i++ )
-    {
-        perturbedState( i + startIndex ) += statePerturbation( i );
-        setBodyState( perturbedState );
-        updateFunction( );
-        upAccelerations.block( 0, i, 3, 1 ) = basic_astrodynamics::updateAndGetAcceleration< Eigen::Vector3d >(
-                    accelerationModel );
-        accelerationModel->resetTime( TUDAT_NAN );
-        perturbedState = originalState;
-    }
-
-    // Calculate perturbed accelerations for down-perturbed state entries.
-    for( int i = 0; i < 3; i++ )
-    {
-        perturbedState( i + startIndex ) -= statePerturbation( i );
-        setBodyState( perturbedState );
-        updateFunction( );
-        downAccelerations.block( 0, i, 3, 1 ) = basic_astrodynamics::updateAndGetAcceleration< Eigen::Vector3d >(
-                    accelerationModel );
-        accelerationModel->resetTime( TUDAT_NAN );
-        perturbedState = originalState;
-    }
-
-
-    // Reset state/environment to original state.
-    setBodyState( perturbedState );
-    updateFunction( );
-
-    basic_astrodynamics::updateAndGetAcceleration< Eigen::Vector3d >(
-                        accelerationModel );
-
-    // Numerically compute partial derivatives.
-    Eigen::Matrix3d accelerationPartials = upAccelerations - downAccelerations;
-    for( int i = 0; i < 3; i++ )
-    {
-        accelerationPartials.block( 0, i, 3, 1 ) /= ( 2.0 * statePerturbation( i ) );
-    }
-
-    return accelerationPartials;
-}
-
-//! Function to numerical compute the partial derivative of an acceleration w.r.t. a double parameter
-Eigen::Vector3d calculateAccelerationWrtParameterPartials(
-        boost::shared_ptr< estimatable_parameters::EstimatableParameter< double > > parameter,
-        boost::shared_ptr< basic_astrodynamics::AccelerationModel< Eigen::Vector3d > > accelerationModel,
-        double parameterPerturbation,
-        boost::function< void( ) > updateDependentVariables,
-        const double currentTime,
-        boost::function< void( const double ) > timeDependentUpdateDependentVariables )
-{
-    // Store uperturbed value.
-    double unperturbedParameterValue = parameter->getParameterValue( );
-
-    // Calculate up-perturbation
-    parameter->setParameterValue(
-                unperturbedParameterValue + parameterPerturbation );
-    updateDependentVariables( );
-    timeDependentUpdateDependentVariables( currentTime );
-    accelerationModel->resetTime( TUDAT_NAN );
-
-    Eigen::Vector3d upPerturbedAcceleration = basic_astrodynamics::updateAndGetAcceleration< Eigen::Vector3d >(
-                accelerationModel, currentTime );
-    accelerationModel->resetTime( TUDAT_NAN );
-    // Calculate down-perturbation.
-    parameter->setParameterValue(
-                unperturbedParameterValue - parameterPerturbation );
-    updateDependentVariables( );
-    timeDependentUpdateDependentVariables( currentTime );
-
-    Eigen::Vector3d downPerturbedAcceleration = basic_astrodynamics::updateAndGetAcceleration< Eigen::Vector3d >(
-                accelerationModel, currentTime );
-
-    accelerationModel->resetTime( TUDAT_NAN );
-
-    // Reset to original value.
-    parameter->setParameterValue(
-                unperturbedParameterValue ) ;
-    updateDependentVariables( );
-    timeDependentUpdateDependentVariables( currentTime );
-
-    accelerationModel->resetTime( TUDAT_NAN );
-    basic_astrodynamics::updateAndGetAcceleration< Eigen::Vector3d >(
-                    accelerationModel, currentTime );
-
-    // Calculate partial using central difference.
-    return ( upPerturbedAcceleration - downPerturbedAcceleration ) / ( 2.0 * parameterPerturbation );
-
-}
-
-//! Function to numerical compute the partial derivative of an acceleration w.r.t. a vector parameter
-Eigen::Matrix< double, 3, Eigen::Dynamic > calculateAccelerationWrtParameterPartials(
-        boost::shared_ptr< estimatable_parameters::EstimatableParameter< Eigen::VectorXd > > parameter,
-        boost::shared_ptr< basic_astrodynamics::AccelerationModel< Eigen::Vector3d > > accelerationModel,
-        Eigen::VectorXd parameterPerturbation,
-        boost::function< void( ) > updateDependentVariables,
-        const double currentTime,
-        boost::function< void( const double ) > timeDependentUpdateDependentVariables )
-{
-    // Store uperturbed value.
-
-    Eigen::VectorXd unperturbedParameterValue = parameter->getParameterValue( );
-
-
-    if( unperturbedParameterValue.size( ) != parameterPerturbation.size( ) )
-    {
-        throw std::runtime_error( "Error when calculating numerical parameter partial of acceleration, parameter and perturbations are not the same size" );
-    }
-
-    Eigen::Matrix< double, 3, Eigen::Dynamic > partialMatrix = Eigen::MatrixXd::Zero( 3, unperturbedParameterValue.size( ) );
-
-    accelerationModel->resetTime( TUDAT_NAN );
-
-    Eigen::VectorXd perturbedParameterValue;
-    for( int i = 0; i < unperturbedParameterValue.size( ); i++ )
-    {
-
-        perturbedParameterValue = unperturbedParameterValue;
-        perturbedParameterValue( i ) += parameterPerturbation( i );
-
-        // Calculate up-perturbation
-        parameter->setParameterValue( perturbedParameterValue );
-        updateDependentVariables( );
-        timeDependentUpdateDependentVariables( currentTime );
-        Eigen::Vector3d upPerturbedAcceleration = basic_astrodynamics::updateAndGetAcceleration< Eigen::Vector3d >(
-                    accelerationModel, currentTime );
-        accelerationModel->resetTime( TUDAT_NAN );
-
-        // Calculate down-perturbation.
-        perturbedParameterValue = unperturbedParameterValue;
-        perturbedParameterValue( i ) -= parameterPerturbation( i );
-        parameter->setParameterValue( perturbedParameterValue );
-        updateDependentVariables( );
-        timeDependentUpdateDependentVariables( currentTime );
-        Eigen::Vector3d downPerturbedAcceleration = basic_astrodynamics::updateAndGetAcceleration< Eigen::Vector3d >(
-                    accelerationModel, currentTime );
-        accelerationModel->resetTime( TUDAT_NAN );
-
-        // Compute partial entry.
-        partialMatrix.block( 0, i, 3, 1 ) =
-                ( upPerturbedAcceleration - downPerturbedAcceleration ) / ( 2.0 * parameterPerturbation( i ) );
-
-    }
-
-    // Reset to original value.
-    parameter->setParameterValue(
-                unperturbedParameterValue ) ;
-    updateDependentVariables( );
-    timeDependentUpdateDependentVariables( currentTime );
-    accelerationModel->resetTime( TUDAT_NAN );
-
-    basic_astrodynamics::updateAndGetAcceleration< Eigen::Vector3d >(
-                        accelerationModel, currentTime );
-
-    // Calculate partial using central difference.
-    return partialMatrix;
-}
-
-
-}
-
-}
+/*    Copyright (c) 2010-2017, Delft University of Technology
+ *    All rigths reserved
+ *
+ *    This file is part of the Tudat. Redistribution and use in source and
+ *    binary forms, with or without modification, are permitted exclusively
+ *    under the terms of the Modified BSD license. You should have received
+ *    a copy of the license with this file. If not, please or visit:
+ *    http://tudat.tudelft.nl/LICENSE.
+ */
+
+#include <iostream>
+
+#include "Tudat/Astrodynamics/OrbitDetermination/AccelerationPartials/numericalAccelerationPartial.h"
+
+namespace tudat
+{
+
+namespace acceleration_partials
+{
+
+//! Dummy function used for update, performs no calculations.
+void emptyFunction( ){ }
+
+//! Dummy function used for update, performs no calculations.
+void emptyTimeFunction( const double time ){ }
+
+//! Function to numerical compute the partial derivative of an acceleration w.r.t. a body state.
+Eigen::Matrix3d calculateAccelerationWrtStatePartials(
+        boost::function< void( Eigen::Vector6d ) > setBodyState,
+        boost::shared_ptr< basic_astrodynamics::AccelerationModel< Eigen::Vector3d > > accelerationModel,
+        Eigen::Vector6d originalState,
+        Eigen::Vector3d statePerturbation,
+        int startIndex,
+        boost::function< void( ) > updateFunction )
+{
+    Eigen::Matrix3d upAccelerations = Eigen::Matrix3d::Zero( );
+    Eigen::Matrix3d downAccelerations = Eigen::Matrix3d::Zero( );
+
+    Eigen::Vector6d perturbedState = originalState;
+
+    // Calculate perturbed accelerations for up-perturbed state entries.
+    for( int i = 0; i < 3; i++ )
+    {
+        perturbedState( i + startIndex ) += statePerturbation( i );
+        setBodyState( perturbedState );
+        updateFunction( );
+        upAccelerations.block( 0, i, 3, 1 ) = basic_astrodynamics::updateAndGetAcceleration< Eigen::Vector3d >(
+                    accelerationModel );
+        accelerationModel->resetTime( TUDAT_NAN );
+        perturbedState = originalState;
+    }
+
+    // Calculate perturbed accelerations for down-perturbed state entries.
+    for( int i = 0; i < 3; i++ )
+    {
+        perturbedState( i + startIndex ) -= statePerturbation( i );
+        setBodyState( perturbedState );
+        updateFunction( );
+        downAccelerations.block( 0, i, 3, 1 ) = basic_astrodynamics::updateAndGetAcceleration< Eigen::Vector3d >(
+                    accelerationModel );
+        accelerationModel->resetTime( TUDAT_NAN );
+        perturbedState = originalState;
+    }
+
+
+    // Reset state/environment to original state.
+    setBodyState( perturbedState );
+    updateFunction( );
+
+    basic_astrodynamics::updateAndGetAcceleration< Eigen::Vector3d >(
+                        accelerationModel );
+
+    // Numerically compute partial derivatives.
+    Eigen::Matrix3d accelerationPartials = upAccelerations - downAccelerations;
+    for( int i = 0; i < 3; i++ )
+    {
+        accelerationPartials.block( 0, i, 3, 1 ) /= ( 2.0 * statePerturbation( i ) );
+    }
+
+    return accelerationPartials;
+}
+
+//! Function to numerical compute the partial derivative of an acceleration w.r.t. a double parameter
+Eigen::Vector3d calculateAccelerationWrtParameterPartials(
+        boost::shared_ptr< estimatable_parameters::EstimatableParameter< double > > parameter,
+        boost::shared_ptr< basic_astrodynamics::AccelerationModel< Eigen::Vector3d > > accelerationModel,
+        double parameterPerturbation,
+        boost::function< void( ) > updateDependentVariables,
+        const double currentTime,
+        boost::function< void( const double ) > timeDependentUpdateDependentVariables )
+{
+    // Store uperturbed value.
+    double unperturbedParameterValue = parameter->getParameterValue( );
+
+    // Calculate up-perturbation
+    parameter->setParameterValue(
+                unperturbedParameterValue + parameterPerturbation );
+    updateDependentVariables( );
+    timeDependentUpdateDependentVariables( currentTime );
+    accelerationModel->resetTime( TUDAT_NAN );
+
+    Eigen::Vector3d upPerturbedAcceleration = basic_astrodynamics::updateAndGetAcceleration< Eigen::Vector3d >(
+                accelerationModel, currentTime );
+    accelerationModel->resetTime( TUDAT_NAN );
+    // Calculate down-perturbation.
+    parameter->setParameterValue(
+                unperturbedParameterValue - parameterPerturbation );
+    updateDependentVariables( );
+    timeDependentUpdateDependentVariables( currentTime );
+
+    Eigen::Vector3d downPerturbedAcceleration = basic_astrodynamics::updateAndGetAcceleration< Eigen::Vector3d >(
+                accelerationModel, currentTime );
+
+    accelerationModel->resetTime( TUDAT_NAN );
+
+    // Reset to original value.
+    parameter->setParameterValue(
+                unperturbedParameterValue ) ;
+    updateDependentVariables( );
+    timeDependentUpdateDependentVariables( currentTime );
+
+    accelerationModel->resetTime( TUDAT_NAN );
+    basic_astrodynamics::updateAndGetAcceleration< Eigen::Vector3d >(
+                    accelerationModel, currentTime );
+
+    // Calculate partial using central difference.
+    return ( upPerturbedAcceleration - downPerturbedAcceleration ) / ( 2.0 * parameterPerturbation );
+
+}
+
+//! Function to numerical compute the partial derivative of an acceleration w.r.t. a vector parameter
+Eigen::Matrix< double, 3, Eigen::Dynamic > calculateAccelerationWrtParameterPartials(
+        boost::shared_ptr< estimatable_parameters::EstimatableParameter< Eigen::VectorXd > > parameter,
+        boost::shared_ptr< basic_astrodynamics::AccelerationModel< Eigen::Vector3d > > accelerationModel,
+        Eigen::VectorXd parameterPerturbation,
+        boost::function< void( ) > updateDependentVariables,
+        const double currentTime,
+        boost::function< void( const double ) > timeDependentUpdateDependentVariables )
+{
+    // Store uperturbed value.
+
+    Eigen::VectorXd unperturbedParameterValue = parameter->getParameterValue( );
+
+
+    if( unperturbedParameterValue.size( ) != parameterPerturbation.size( ) )
+    {
+        throw std::runtime_error( "Error when calculating numerical parameter partial of acceleration, parameter and perturbations are not the same size" );
+    }
+
+    Eigen::Matrix< double, 3, Eigen::Dynamic > partialMatrix = Eigen::MatrixXd::Zero( 3, unperturbedParameterValue.size( ) );
+
+    accelerationModel->resetTime( TUDAT_NAN );
+
+    Eigen::VectorXd perturbedParameterValue;
+    for( int i = 0; i < unperturbedParameterValue.size( ); i++ )
+    {
+
+        perturbedParameterValue = unperturbedParameterValue;
+        perturbedParameterValue( i ) += parameterPerturbation( i );
+
+        // Calculate up-perturbation
+        parameter->setParameterValue( perturbedParameterValue );
+        updateDependentVariables( );
+        timeDependentUpdateDependentVariables( currentTime );
+        Eigen::Vector3d upPerturbedAcceleration = basic_astrodynamics::updateAndGetAcceleration< Eigen::Vector3d >(
+                    accelerationModel, currentTime );
+        accelerationModel->resetTime( TUDAT_NAN );
+
+        // Calculate down-perturbation.
+        perturbedParameterValue = unperturbedParameterValue;
+        perturbedParameterValue( i ) -= parameterPerturbation( i );
+        parameter->setParameterValue( perturbedParameterValue );
+        updateDependentVariables( );
+        timeDependentUpdateDependentVariables( currentTime );
+        Eigen::Vector3d downPerturbedAcceleration = basic_astrodynamics::updateAndGetAcceleration< Eigen::Vector3d >(
+                    accelerationModel, currentTime );
+        accelerationModel->resetTime( TUDAT_NAN );
+
+        // Compute partial entry.
+        partialMatrix.block( 0, i, 3, 1 ) =
+                ( upPerturbedAcceleration - downPerturbedAcceleration ) / ( 2.0 * parameterPerturbation( i ) );
+
+    }
+
+    // Reset to original value.
+    parameter->setParameterValue(
+                unperturbedParameterValue ) ;
+    updateDependentVariables( );
+    timeDependentUpdateDependentVariables( currentTime );
+    accelerationModel->resetTime( TUDAT_NAN );
+
+    basic_astrodynamics::updateAndGetAcceleration< Eigen::Vector3d >(
+                        accelerationModel, currentTime );
+
+    // Calculate partial using central difference.
+    return partialMatrix;
+}
+
+
+}
+
+}