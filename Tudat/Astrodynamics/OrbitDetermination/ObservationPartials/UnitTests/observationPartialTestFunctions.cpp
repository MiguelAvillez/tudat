--- conflicted
+++ resolved
@@ -98,10 +98,9 @@
                             "ECLIPJ2000", "IAU_Earth", initialEphemerisTime ),
                         initialEphemerisTime, 2.0 * mathematical_constants::PI /
                         physical_constants::JULIAN_DAY ), "Earth" ) );
-<<<<<<< HEAD
-
-    boost::shared_ptr< ephemerides::RotationalEphemeris > marsRotationModel = createRotationModel(
-                boost::make_shared< SimpleRotationModelSettings >(
+
+    std::shared_ptr< ephemerides::RotationalEphemeris > marsRotationModel = createRotationModel(
+                std::make_shared< SimpleRotationModelSettings >(
                     "ECLIPJ2000", "IAU_Mars",
                     spice_interface::computeRotationQuaternionBetweenFrames(
                         "ECLIPJ2000", "IAU_Mars", initialEphemerisTime ),
@@ -116,20 +115,9 @@
     {
         std::cout<<"Creating constant ephemeris"<<std::endl;
         bodyMap[ "Mars" ]->setRotationalEphemeris(
-                    boost::make_shared< ephemerides::ConstantRotationalEphemeris >(
+                    std::make_shared< ephemerides::ConstantRotationalEphemeris >(
                         marsRotationModel->getRotationStateVector( 0.0 ), "ECLIPJ2000", "IAU_Mars" ) );
     }
-=======
-    ( bodyMap[ "Mars" ] )->setRotationalEphemeris(
-                createRotationModel(
-                    std::make_shared< SimpleRotationModelSettings >(
-                        "ECLIPJ2000", "IAU_Mars",
-                        spice_interface::computeRotationQuaternionBetweenFrames(
-                            "ECLIPJ2000", "IAU_Mars", initialEphemerisTime ),
-                        initialEphemerisTime, 2.0 * mathematical_constants::PI /
-                        ( physical_constants::JULIAN_DAY + 40.0 * 60.0 ) ),
-                    "Mars" ) );
->>>>>>> eaed7b43
 
 
     // Define and create ground stations.
@@ -154,24 +142,23 @@
         const bool useEquivalencePrincipleParameter,
         const bool useRotationalStateAsParameter )
 {
-<<<<<<< HEAD
-    std::vector< boost::shared_ptr< EstimatableParameter< double > > > estimatableDoubleParameters;
-    std::vector< boost::shared_ptr< EstimatableParameter< Eigen::VectorXd > > > estimatableVectorParameters;
+    std::vector< std::shared_ptr< EstimatableParameter< double > > > estimatableDoubleParameters;
+    std::vector< std::shared_ptr< EstimatableParameter< Eigen::VectorXd > > > estimatableVectorParameters;
 
     if( !useRotationalStateAsParameter )
     {
-        boost::shared_ptr< RotationRate > earthRotationRate = boost::make_shared< RotationRate >(
+        std::shared_ptr< RotationRate > earthRotationRate = std::make_shared< RotationRate >(
                     boost::dynamic_pointer_cast< SimpleRotationalEphemeris >(
                         bodyMap.at( "Earth" )->getRotationalEphemeris( ) ), "Earth" );
-        boost::shared_ptr< RotationRate > marsRotationRate = boost::make_shared< RotationRate >(
+        std::shared_ptr< RotationRate > marsRotationRate = std::make_shared< RotationRate >(
                     boost::dynamic_pointer_cast< SimpleRotationalEphemeris >(
                         bodyMap.at( "Mars" )->getRotationalEphemeris( ) ), "Mars" );
-        boost::shared_ptr< ConstantRotationalOrientation > earthRotationOrientation =
-                boost::make_shared< ConstantRotationalOrientation >(
+        std::shared_ptr< ConstantRotationalOrientation > earthRotationOrientation =
+                std::make_shared< ConstantRotationalOrientation >(
                     boost::dynamic_pointer_cast< SimpleRotationalEphemeris >(
                         bodyMap.at( "Earth" )->getRotationalEphemeris( ) ), "Earth" );
-        boost::shared_ptr< ConstantRotationalOrientation > marsRotationOrientation =
-                boost::make_shared< ConstantRotationalOrientation >(
+        std::shared_ptr< ConstantRotationalOrientation > marsRotationOrientation =
+                std::make_shared< ConstantRotationalOrientation >(
                     boost::dynamic_pointer_cast< SimpleRotationalEphemeris >(
                         bodyMap.at( "Mars" )->getRotationalEphemeris( ) ), "Mars" );
 
@@ -181,52 +168,17 @@
         estimatableVectorParameters.push_back( earthRotationOrientation );
         estimatableVectorParameters.push_back( marsRotationOrientation );
 
-    }
-    boost::shared_ptr< EstimatableParameter< double > > relativisticParameter;
-
-=======
-    std::shared_ptr< RotationRate > earthRotationRate = std::make_shared< RotationRate >(
-                std::dynamic_pointer_cast< SimpleRotationalEphemeris >(
-                    bodyMap.at( "Earth" )->getRotationalEphemeris( ) ), "Earth" );
-    std::shared_ptr< RotationRate > marsRotationRate = std::make_shared< RotationRate >(
-                std::dynamic_pointer_cast< SimpleRotationalEphemeris >(
-                    bodyMap.at( "Mars" )->getRotationalEphemeris( ) ), "Mars" );
-    std::shared_ptr< ConstantRotationalOrientation > earthRotationOrientation =
-            std::make_shared< ConstantRotationalOrientation >(
-                std::dynamic_pointer_cast< SimpleRotationalEphemeris >(
-                    bodyMap.at( "Earth" )->getRotationalEphemeris( ) ), "Earth" );
-    std::shared_ptr< ConstantRotationalOrientation > marsRotationOrientation =
-            std::make_shared< ConstantRotationalOrientation >(
-                std::dynamic_pointer_cast< SimpleRotationalEphemeris >(
-                    bodyMap.at( "Mars" )->getRotationalEphemeris( ) ), "Mars" );
-    std::shared_ptr< EstimatableParameter< double > > relativisticParameter;
->>>>>>> eaed7b43
-    if( useEquivalencePrincipleParameter )
-    {
-        relativisticParameter = std::make_shared< EquivalencePrincipleLpiViolationParameter >( );
-    }
-    else
-    {
-        relativisticParameter = std::make_shared< PPNParameterGamma >( );
-    }
-<<<<<<< HEAD
-    estimatableDoubleParameters.push_back( relativisticParameter );
-
-=======
-
-
-
-
-    std::vector< std::shared_ptr< EstimatableParameter< double > > > estimatableDoubleParameters;
-    estimatableDoubleParameters.push_back( earthRotationRate );
-    estimatableDoubleParameters.push_back( marsRotationRate );
-    estimatableDoubleParameters.push_back( relativisticParameter );
-
-    std::vector< std::shared_ptr< EstimatableParameter< Eigen::VectorXd > > > estimatableVectorParameters;
-    estimatableVectorParameters.push_back( earthRotationOrientation );
-    estimatableVectorParameters.push_back( marsRotationOrientation );
-
->>>>>>> eaed7b43
+        std::shared_ptr< EstimatableParameter< double > > relativisticParameter;
+        if( useEquivalencePrincipleParameter )
+        {
+            relativisticParameter = std::make_shared< EquivalencePrincipleLpiViolationParameter >( );
+        }
+        else
+        {
+            relativisticParameter = std::make_shared< PPNParameterGamma >( );
+        }
+        estimatableDoubleParameters.push_back( relativisticParameter );
+    }
 
     std::vector< std::shared_ptr< EstimatableParameter< Eigen::VectorXd > > > estimatedInitialStateParameters;
     estimatedInitialStateParameters.push_back(
@@ -240,10 +192,10 @@
     if( useRotationalStateAsParameter )
     {
         estimatedInitialStateParameters.push_back(
-                    boost::make_shared< InitialRotationalStateParameter< double > >(
+                    std::make_shared< InitialRotationalStateParameter< double > >(
                         "Mars", propagators::getInitialRotationalStateOfBody(
                             "Mars", "ECLIPJ2000", bodyMap, initialTime ),
-                        boost::bind( &simulation_setup::Body::getBodyInertiaTensor, bodyMap.at( "Mars" ) ) ) );
+                        std::bind( &simulation_setup::Body::getBodyInertiaTensor, bodyMap.at( "Mars" ) ) ) );
     }
 
     return std::make_shared< EstimatableParameterSet< double > >(
@@ -291,7 +243,7 @@
 
 Eigen::MatrixXd calculateChangeDueToConstantBodyOrientation(
         const std::string& bodyName, const NamedBodyMap& bodyMap, const Eigen::Vector4d& bodyQuaternionVariation,
-        const boost::function< Eigen::VectorXd( const double ) > observationFunction, const double observationTime,
+        const std::function< Eigen::VectorXd( const double ) > observationFunction, const double observationTime,
         const int observableSize,
         std::vector< Eigen::Vector4d >& appliedQuaternionPerturbation )
 {
@@ -305,7 +257,7 @@
 
 //    std::cout<<"T1 "<<bodyName<<std::endl;
     // Calculate numerical partials w.r.t. body state.
-    boost::shared_ptr< ephemerides::ConstantRotationalEphemeris > rotationalEphemeris =
+    std::shared_ptr< ephemerides::ConstantRotationalEphemeris > rotationalEphemeris =
             boost::dynamic_pointer_cast< ephemerides::ConstantRotationalEphemeris >(
                 bodyMap.at( bodyName )->getRotationalEphemeris( ) );
 //    std::cout<<"T2 "<<( rotationalEphemeris == NULL )<<std::endl;
@@ -362,7 +314,7 @@
 
 Eigen::Matrix< double, Eigen::Dynamic, 3 > calculatePartialWrtConstantBodyAngularVelocityVector(
         const std::string& bodyName, const NamedBodyMap& bodyMap, const Eigen::Vector3d& bodyRotationVariation,
-        const boost::function< Eigen::VectorXd( const double ) > observationFunction, const double observationTime,
+        const std::function< Eigen::VectorXd( const double ) > observationFunction, const double observationTime,
         const int observableSize )
 {
     // Calculate numerical partials w.r.t. body state.
