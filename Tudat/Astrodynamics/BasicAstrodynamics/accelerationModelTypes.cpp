/*    Copyright (c) 2010-2018, Delft University of Technology
 *    All rigths reserved
 *
 *    This file is part of the Tudat. Redistribution and use in source and
 *    binary forms, with or without modification, are permitted exclusively
 *    under the terms of the Modified BSD license. You should have received
 *    a copy of the license with this file. If not, please or visit:
 *    http://tudat.tudelft.nl/LICENSE.
 *
 */

#include "Tudat/Astrodynamics/BasicAstrodynamics/accelerationModelTypes.h"

namespace tudat
{

namespace basic_astrodynamics
{

//! Function to get a string representing a 'named identification' of an acceleration type
std::string getAccelerationModelName( const AvailableAcceleration accelerationType )
{
    std::string accelerationName;
    switch( accelerationType )
    {
    case central_gravity:
        accelerationName = "central gravity ";
        break;
    case aerodynamic:
        accelerationName = "aerodynamic ";
        break;
    case cannon_ball_radiation_pressure:
        accelerationName = "cannonball radiation pressure ";
        break;
    case spherical_harmonic_gravity:
        accelerationName = "spherical harmonic gravity ";
        break;
    case mutual_spherical_harmonic_gravity:
        accelerationName = "mutual spherical harmonic gravity ";
        break;
    case third_body_central_gravity:
        accelerationName = "third-body central gravity ";
        break;
    case third_body_spherical_harmonic_gravity:
        accelerationName = "third-body spherical harmonic gravity ";
        break;
    case third_body_mutual_spherical_harmonic_gravity:
        accelerationName = "third-body mutual spherical harmonic gravity ";
        break;
    case thrust_acceleration:
        accelerationName = "thrust ";
        break;
    case relativistic_correction_acceleration:
        accelerationName  = "relativistic correction ";
        break;
    case empirical_acceleration:
        accelerationName  = "empirical correction ";
        break;
    case direct_tidal_dissipation_in_central_body_acceleration:
        accelerationName  = "direct tidal dissipation in central body ";
        break;
    case direct_tidal_dissipation_in_orbiting_body_acceleration:
        accelerationName  = "direct tidal dissipation in orbiting body ";
        break;
<<<<<<< HEAD
    case panelled_radiation_pressure_acceleration:
        accelerationName  = "panelled radiation pressure acceleration ";
        break;

=======
    case momentum_wheel_desaturation_acceleration:
        accelerationName  = "momentum wheen desaturation acceleration ";
        break;
>>>>>>> 0be85c31
    default:
        std::string errorMessage = "Error, acceleration type " +
                std::to_string( accelerationType ) +
                "not found when retrieving acceleration name ";
        throw std::runtime_error( errorMessage );
    }
    return accelerationName;
}

//! Function to identify the derived class type of an acceleration model.
AvailableAcceleration getAccelerationModelType(
        const std::shared_ptr< basic_astrodynamics::AccelerationModel< Eigen::Vector3d > >
        accelerationModel )
{
    using namespace tudat::aerodynamics;
    using namespace tudat::electro_magnetism;
    using namespace tudat::gravitation;

    // Nominal type is undefined
    AvailableAcceleration accelerationType = undefined_acceleration;

    // Check for each accelerarion mdoel type implemented as AvailableAcceleration.
    if( std::dynamic_pointer_cast< CentralGravitationalAccelerationModel3d >(
                accelerationModel ) != nullptr )
    {
        accelerationType = central_gravity;
    }
    else if( std::dynamic_pointer_cast< CannonBallRadiationPressureAcceleration >(
                 accelerationModel ) != nullptr )
    {
        accelerationType = cannon_ball_radiation_pressure;
    }
    else if( std::dynamic_pointer_cast< ThirdBodyCentralGravityAcceleration >(
                 accelerationModel ) != nullptr )
    {
        accelerationType = third_body_central_gravity;
    }
    else if( std::dynamic_pointer_cast< ThirdBodySphericalHarmonicsGravitationalAccelerationModel >(
                 accelerationModel ) != nullptr )
    {
        accelerationType = third_body_spherical_harmonic_gravity;
    }
    else if( std::dynamic_pointer_cast< ThirdBodyMutualSphericalHarmonicsGravitationalAccelerationModel >(
                 accelerationModel ) != nullptr )
    {
        accelerationType = third_body_mutual_spherical_harmonic_gravity;
    }
    else if( std::dynamic_pointer_cast< SphericalHarmonicsGravitationalAccelerationModel >(
                 accelerationModel ) != nullptr  )
    {
        accelerationType = spherical_harmonic_gravity;
    }
    else if( std::dynamic_pointer_cast< MutualSphericalHarmonicsGravitationalAccelerationModel >( accelerationModel ) != nullptr )
    {
        accelerationType = mutual_spherical_harmonic_gravity;
    }
    else if( std::dynamic_pointer_cast< AerodynamicAcceleration >(
                 accelerationModel ) != nullptr )
    {
        accelerationType = aerodynamic;
    }
    else if( std::dynamic_pointer_cast< propulsion::ThrustAcceleration >(
                 accelerationModel ) != nullptr )
    {
        accelerationType = thrust_acceleration;
    }
    else if( std::dynamic_pointer_cast< propulsion::MomentumWheelDesaturationThrustAcceleration >(
                 accelerationModel ) != nullptr )
    {
        accelerationType = momentum_wheel_desaturation_acceleration;
    }
    else if( std::dynamic_pointer_cast< relativity::RelativisticAccelerationCorrection >(
                 accelerationModel ) != nullptr )
    {
        accelerationType = relativistic_correction_acceleration;
    }
    else if( std::dynamic_pointer_cast< basic_astrodynamics::EmpiricalAcceleration >( accelerationModel ) != nullptr )
    {
        accelerationType = empirical_acceleration;
    }
    else if( std::dynamic_pointer_cast<  gravitation::DirectTidalDissipationAcceleration >( accelerationModel ) != nullptr )
    {
        std::shared_ptr< gravitation::DirectTidalDissipationAcceleration > dissipationAcceleration =
             std::dynamic_pointer_cast<  gravitation::DirectTidalDissipationAcceleration >( accelerationModel );
        if( dissipationAcceleration->getModelTideOnPlanet( ) )
        {
            accelerationType = direct_tidal_dissipation_in_central_body_acceleration;
        }
        else
        {
            accelerationType = direct_tidal_dissipation_in_orbiting_body_acceleration;
        }
    }
    else if( std::dynamic_pointer_cast< PanelledRadiationPressureAcceleration >( accelerationModel ) != NULL )
    {
        accelerationType = panelled_radiation_pressure_acceleration;
    }
    else
    {
        throw std::runtime_error(
                    "Error, acceleration model not identified when getting acceleration type." );
    }

    // Return identified type.
    return accelerationType;

}

//! Function to identify the type of a mass rate model.
AvailableMassRateModels getMassRateModelType(
        const std::shared_ptr< MassRateModel > massRateModel )
{
    // Nominal type is undefined
    AvailableMassRateModels massRateType = undefined_mass_rate_model;

    // Check for each mass rate mdoel type implemented as AvailableMassRateModels.
    if( std::dynamic_pointer_cast< basic_astrodynamics::CustomMassRateModel >(
                massRateModel ) != nullptr )
    {
        massRateType = custom_mass_rate_model;
    }
    else if( std::dynamic_pointer_cast< propulsion::FromThrustMassRateModel >( massRateModel ) != nullptr )
    {
        massRateType = from_thrust_mass_rate_model;
    }
    else
    {
        throw std::runtime_error(
                    "Error, mass rate model not identified when getting mass rate model type." );
    }
    return massRateType;
}

//! Function to get all acceleration models of a given type from a list of models
std::vector< std::shared_ptr< AccelerationModel3d > > getAccelerationModelsOfType(
        const std::vector< std::shared_ptr< AccelerationModel3d > >& fullList,
        const AvailableAcceleration modelType )
{
    std::vector< std::shared_ptr< AccelerationModel3d > > accelerationList;
    for( unsigned int i = 0; i < fullList.size( ); i++ )
    {
        if( getAccelerationModelType( fullList.at( i ) ) == modelType )
        {
            accelerationList.push_back( fullList.at( i  ) );
        }
    }
    return accelerationList;
}

//! Function to check whether an acceleration type is a direct gravitational acceleration
bool isAccelerationDirectGravitational( const AvailableAcceleration accelerationType )
{
    bool accelerationIsDirectGravity = 0;
    if( ( accelerationType == central_gravity ) ||
            ( accelerationType == spherical_harmonic_gravity ) ||
            ( accelerationType == mutual_spherical_harmonic_gravity ) )
    {
        accelerationIsDirectGravity = 1;
    }

    return accelerationIsDirectGravity;
}

//! Function to check whether an acceleration type is a third-body gravitational acceleration
bool isAccelerationFromThirdBody( const AvailableAcceleration accelerationType )
{
    bool accelerationIsFromThirdBody = false;
    if( ( accelerationType == third_body_point_mass_gravity ) ||
            ( accelerationType == third_body_spherical_harmonic_gravity ) ||
            ( accelerationType == third_body_mutual_spherical_harmonic_gravity ) )
    {
        accelerationIsFromThirdBody = true;
    }

    return accelerationIsFromThirdBody;
}


//! Function to get the third-body counterpart of a direct gravitational acceleration type
AvailableAcceleration getAssociatedThirdBodyAcceleration( const AvailableAcceleration accelerationType )
{
    AvailableAcceleration thirdBodyAccelerationType;
    if( !isAccelerationDirectGravitational( accelerationType ) )
    {
        std::string errorMessage = "Error when getting third-body gravity type, requested type: " +
                std::to_string( accelerationType ) + " is not a direct gravity acceleration";
        throw std::runtime_error( errorMessage );
    }
    else if( accelerationType == central_gravity )
    {
        thirdBodyAccelerationType = third_body_central_gravity;
    }
    else if( accelerationType == spherical_harmonic_gravity )
    {
        thirdBodyAccelerationType = third_body_spherical_harmonic_gravity;
    }
    else if( accelerationType == mutual_spherical_harmonic_gravity )
    {
        thirdBodyAccelerationType = third_body_mutual_spherical_harmonic_gravity;
    }
    else
    {        std::string errorMessage = "Error when getting thirdbody gravity type, requested type: " +
                std::to_string( accelerationType ) + " is not recognized.";
        throw std::runtime_error( errorMessage );

    }
    return thirdBodyAccelerationType;
}

} // namespace basic_astrodynamics

} // namespace tudat<|MERGE_RESOLUTION|>--- conflicted
+++ resolved
@@ -62,16 +62,12 @@
     case direct_tidal_dissipation_in_orbiting_body_acceleration:
         accelerationName  = "direct tidal dissipation in orbiting body ";
         break;
-<<<<<<< HEAD
     case panelled_radiation_pressure_acceleration:
         accelerationName  = "panelled radiation pressure acceleration ";
         break;
-
-=======
     case momentum_wheel_desaturation_acceleration:
         accelerationName  = "momentum wheen desaturation acceleration ";
         break;
->>>>>>> 0be85c31
     default:
         std::string errorMessage = "Error, acceleration type " +
                 std::to_string( accelerationType ) +
