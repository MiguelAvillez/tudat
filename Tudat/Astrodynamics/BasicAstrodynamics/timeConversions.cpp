--- conflicted
+++ resolved
@@ -261,17 +261,11 @@
     return date;
 }
 
-<<<<<<< HEAD
-double approximateConvertTTtoTDB( const double tt, const double earthMeanAnomaly )
-{
-    return tt + 0.001657  * std::sin( earthMeanAnomaly );
-=======
 //! Perform apprixmate conversion of TT to TDB
 double approximateConvertTTtoTDB( const double ttSecondsSinceJ2000 )
 {
     double ttCenturiesSinceJ2000 = ttSecondsSinceJ2000 / ( 100.0 * physical_constants::JULIAN_YEAR );
     return ttSecondsSinceJ2000 + 0.001657  * std::sin( 628.3076 * ttCenturiesSinceJ2000 + 6.2401 );
->>>>>>> d340d554
 }
 
 
