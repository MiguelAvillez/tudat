/*    Copyright (c) 2010-2017, Delft University of Technology
 *    All rigths reserved
 *
 *    This file is part of the Tudat. Redistribution and use in source and
 *    binary forms, with or without modification, are permitted exclusively
 *    under the terms of the Modified BSD license. You should have received
 *    a copy of the license with this file. If not, please or visit:
 *    http://tudat.tudelft.nl/LICENSE.
 */

#ifndef TUDAT_UTILITIES_H
#define TUDAT_UTILITIES_H

#include <vector>

#include <iostream>
#include <map>

#include <boost/function.hpp>
#include <boost/multi_array.hpp>

#include <Eigen/Core>

namespace tudat
{

namespace utilities
{

//! Function to create a vector from the values of a map
/*!
 *  Function to create a vector from the values of a map. The output vector is in the order of the map entries, i.e. as provided by a forward iterator.
 *  The map keys are not used for the return vector.
 *  \param inputMap Original map from which the vector is to be created
 *  \return Vector created from the map values
 */
template< typename VectorArgument, typename KeyType >
std::vector< VectorArgument > createVectorFromMapValues( const std::map< KeyType, VectorArgument >& inputMap )
{
    // Create and size return vector.
    std::vector< VectorArgument > outputVector;
    outputVector.resize( inputMap.size( ) );

    // Iterate over all map entries and create vector
    int currentIndex = 0;
    for( typename std::map< KeyType, VectorArgument >::const_iterator mapIterator = inputMap.begin( );
         mapIterator != inputMap.end( ); mapIterator++ )
    {
        outputVector[ currentIndex ] = mapIterator->second;
        currentIndex++;
    }

    return outputVector;

}

//! Function to create a vector from the keys of a map
/*!
 *  Function to create a vector from the keys of a map. The output vector is in the order of the map entries, i.e. as provided by a forward iterator.
 *  The map values are not used for the return vector.
 *  \param inputMap Original map from which the vector is to be created
 *  \return Vector created from the map keys
 */
template< typename VectorArgument, typename KeyType >
std::vector< KeyType > createVectorFromMapKeys( const std::map< KeyType, VectorArgument >& inputMap )
{
    // Create and size return vector.
    std::vector< KeyType > outputVector;
    outputVector.resize( inputMap.size( ) );

    // Iterate over all map entries and create vector
    int currentIndex = 0;
    for( typename std::map< KeyType, VectorArgument >::const_iterator mapIterator = inputMap.begin( );
         mapIterator != inputMap.end( ); mapIterator++ )
    {
        outputVector[ currentIndex ] = mapIterator->first;
        currentIndex++;
    }

    return outputVector;
}

//! Function to sum the return values of two boost function with empty input argument list.
/*!
 * Function to sum the return values of two boost function with empty input argument list.
 * \param function1 First function to be added.
 * \param function2 Second function to be added.
 * \return Sum of return values of function1 and function2
 */
template< typename S >
S sumFunctionReturn( const boost::function< S( ) > function1, const boost::function< S( ) > function2 )
{
    return function1( ) + function2( );
}

//! Function to create a vector block history from full matrix history.
/*!
 *  Function to create a vector matrix block history from full matrix history.
 *  \param matrixHistory Full matrix history
 *  \param blockMatrixHistory Block vector history (return by reference).
 *  \param startIndices Starting point (row,column) in matrix of return vector blocks.
 *  \param segmentSize Number of rows in vector.
 */
template< typename S, typename T >
void createVectorBlockMatrixHistory(
        const std::map< S, Eigen::Matrix< T, Eigen::Dynamic, Eigen::Dynamic > >& matrixHistory,
        std::map< S, Eigen::Matrix< T, Eigen::Dynamic, 1 > >& blockMatrixHistory,
        const std::pair< int, int > startIndices, const int segmentSize )
{
    blockMatrixHistory.clear( );

    // Loop over integration output and put results in corresponding data structures.
    for( typename std::map< S, Eigen::Matrix< T, Eigen::Dynamic, Eigen::Dynamic > >::const_iterator matrixIterator = matrixHistory.begin( );
         matrixIterator != matrixHistory.end( ); matrixIterator++ )
    {
        // Set numerically integrated states of bodies.
        blockMatrixHistory[ matrixIterator->first ] =
                matrixIterator->second.block( startIndices.first, startIndices.second, segmentSize, 1 );
    }
}

//! Function to print the contents of a map, line by line
/*!
 *  Function to print the contents of a map, line by line. Both the key and value types must have the << operator defined
 *  \param mapToPrint Map that is to be printed.
 */
template< typename S, typename T >
void printMapContents( const std::map< S, T >& mapToPrint)
{
    for( typename std::map< S, T >::const_iterator mapIterator = mapToPrint.begin( );
         mapIterator != mapToPrint.end( ); mapIterator++ )
    {
        std::cout<<mapIterator->first<<", "<<mapIterator->second<<std::endl;
    }
}


//! Function to cast a map of Eigen matrices from one key/matrix scalar type set to another set
/*!
 *  Function to produce a map of Eigen matrices, cast from one set of key/matrix scalar type set to another set.
 *  \param originalMap Map in original types
 *  \param newTypesMap Map that is to be created (returned by reference).
 */
template< typename S, typename T, typename U, typename V, int Rows, int Columns >
void castMatrixMap( const std::map< S, Eigen::Matrix< T, Rows, Columns > >& originalMap,
                          std::map< U, Eigen::Matrix< V, Rows, Columns > >& newTypesMap )
{
    newTypesMap.clear( );
    for( typename std::map< S, Eigen::Matrix< T, Rows, Columns > >::const_iterator mapIterator = originalMap.begin( );
         mapIterator != originalMap.end( ); mapIterator++ )
    {
        newTypesMap[ static_cast< U >( mapIterator->first ) ] = mapIterator->second.template cast< V >( );
    }
}

template< typename KeyType, typename ScalarType, int NumberOfRows, int NumberOfColumns = 1 >
Eigen::Matrix< ScalarType, Eigen::Dynamic, NumberOfColumns > createConcatenatedEigenMatrixFromMapValues(
        const std::map< KeyType, Eigen::Matrix< ScalarType, NumberOfRows, NumberOfColumns > >& inputMap )
{
    // Create and size return vector.
    Eigen::Matrix< ScalarType, Eigen::Dynamic, NumberOfColumns > outputVector;

    int columns;
    if( NumberOfColumns != Eigen::Dynamic )
    {
        columns = NumberOfColumns;
    }
    else
    {
        columns = inputMap.begin( )->second.cols( );
    }

    if( NumberOfRows != Eigen::Dynamic )
    {
        int counter = 0;

        outputVector.resize( inputMap.size( ) * NumberOfRows, columns );
        for( typename std::map< KeyType, Eigen::Matrix< ScalarType, NumberOfRows, NumberOfColumns > >::const_iterator mapIterator =
             inputMap.begin( ); mapIterator != inputMap.end( ); mapIterator++ )
        {
            outputVector.block( counter, 0, NumberOfRows, columns ) = mapIterator->second;
            counter += NumberOfRows;
        }
    }
    else
    {
        int concatenatedSize = 0;

        for( typename std::map< KeyType, Eigen::Matrix< ScalarType, NumberOfRows, NumberOfColumns > >::const_iterator mapIterator =
             inputMap.begin( ); mapIterator != inputMap.end( ); mapIterator++ )
        {
            concatenatedSize += mapIterator->second.rows( );
        }

        outputVector.resize( concatenatedSize, columns );
        int currentSize;
        int counter = 0;

        for( typename std::map< KeyType, Eigen::Matrix< ScalarType, NumberOfRows, NumberOfColumns > >::const_iterator mapIterator =
             inputMap.begin( ); mapIterator != inputMap.end( ); mapIterator++ )
        {
            currentSize = mapIterator->second.rows( );
            outputVector.block( counter, 0, currentSize, columns ) = mapIterator->second;
            counter += currentSize;
        }
    }

    return outputVector;
}

template< typename T >
std::vector< T > convertEigenVectorToStlVector( const Eigen::Matrix< T, Eigen::Dynamic, 1 >& eigenVector )
{
    std::vector< T > stlVector;
    stlVector.resize( eigenVector.rows( ) );
    for( int i = 0; i < eigenVector.rows( ); i++ )
    {
        stlVector[ i ] = eigenVector( i );
    }
    return stlVector;
}


template< typename T >
Eigen::Matrix< T, Eigen::Dynamic, 1 > convertStlVectorToEigenVector( const std::vector< T >& stlVector )
{
    Eigen::Matrix< T, Eigen::Dynamic, 1 > eigenVector = Eigen::Matrix< T, Eigen::Dynamic, 1 >::Zero( stlVector.size( ) );
    for( unsigned int i = 0; i < stlVector.size( ); i++ )
    {
        eigenVector[ i ] = stlVector[ i ];
    }
    return eigenVector;
}

//! Function to add a double to all entries in an STL vector.
/*!
 *  Function to add a double to all entries in an STL vector (addition of a double must be defined for Argument type).
 *  \param vector Vector to which a double is to be added.
 *  \param scalar Value that is to be added to vector
 *  \return New vector with scalar added to all entries of input vector.
 */
template< typename Argument >
std::vector< Argument > addScalarToVector( const std::vector< Argument >& vector, const double scalar )
{
    // Declare and resize return vector.
    std::vector< Argument > addedVector;
    addedVector.resize( vector.size( ) );

    // Add scalar to all entries of input vector
    for( unsigned int i = 0; i < vector.size( ); i++ )
    {
        addedVector[ i ] = vector[ i ] + scalar;
    }

    return addedVector;
}


//! Function to copy a multi-array into another multi-array
/*!
 *  Function to copy a multi-array into another multi-array, resizing the new multi-array accordingly
 *  \param arrayToCopy Multi-array that is to be copied
 *  \param targetArray New multi-array into which arrayToCopy is to be copied (returned by reference).
 */
template< typename S, int NumberOfDimensions >
void copyMultiArray( const boost::multi_array< S, NumberOfDimensions >& arrayToCopy,
                     boost::multi_array< S, NumberOfDimensions >& targetArray )
{
    std::vector< size_t > ex;
    const size_t* shape = arrayToCopy.shape( );
    ex.assign( shape, shape + arrayToCopy.num_dimensions( ) );
    targetArray.resize( ex );
    targetArray = arrayToCopy;
}

//! Get index in nth direction of pointer to single entry in multi-array of doubles
/*!
 *  Get index in nth direction of pointer to single entry in multi-array of doubles
 *  \param multiArray Multi-array for which the index is to be retrieved
 *  \param requestedElement Pointer to element for which index is to be retrieved
 *  \param direction Dimension of multi-array for which index is to be retrieved
 *  \return Index in nth direction of pointer to single entry in multi-array of doubles
 */
template< unsigned int NumberOfDimensions >
typename boost::multi_array< double ,NumberOfDimensions >::index getMultiArrayIndex(
        const typename boost::multi_array< double, NumberOfDimensions >& multiArray, const double* requestedElement,
        const unsigned short int direction )
{
    int offset = requestedElement - multiArray.origin( );
    return( offset / multiArray.strides( )[ direction] % multiArray.shape( )[ direction ] +
            multiArray.index_bases( )[direction] );
}

//! Get indices of pointer to single entry in multi-array (size 1) of doubles
/*!
 *  Get indices of pointer to single entry in multi-array (size 1) of doubles
 *  \param multiArray Multi-array for which the index is to be retrieved
 *  \param requestedElement Pointer to element for which index is to be retrieved
 *  \return Indices of pointer to single entry in multi-array of doubles
 */
boost::array< boost::multi_array< double, 1 >::index, 1 > getMultiArrayIndexArray(
        const boost::multi_array< double, 1 >& m, const double* requestedElement );

//! Get indices of pointer to single entry in multi-array (size 2) of doubles
/*!
 *  Get indices of pointer to single entry in multi-array (size 2) of doubles
 *  \param multiArray Multi-array for which the index is to be retrieved
 *  \param requestedElement Pointer to element for which index is to be retrieved
 *  \return Indices of pointer to single entry in multi-array of doubles
 */
boost::array< boost::multi_array< double, 2 >::index, 2 > getMultiArrayIndexArray(
        const boost::multi_array< double, 2 >& m, const double* requestedElement );

//! Get indices of pointer to single entry in multi-array (size 3) of doubles
/*!
 *  Get indices of pointer to single entry in multi-array (size 3) of doubles
 *  \param multiArray Multi-array for which the index is to be retrieved
 *  \param requestedElement Pointer to element for which index is to be retrieved
 *  \return Indices of pointer to single entry in multi-array of doubles
 */
boost::array< boost::multi_array< double, 3 >::index, 3 > getMultiArrayIndexArray(
        const boost::multi_array< double, 3 >& m, const double* requestedElement );


<<<<<<< HEAD
=======
//! Function to cast a map of Eigen matrices from one key/matrix scalar type set to another set
/*!
 *  Function to produce a map of Eigen matrices, cast from one set of key/matrix scalar type set to another set.
 *  \param originalMap Map in original types
 *  \param newTypesMap Map that is to be created (returned by reference).
 */
template< typename S, typename T, typename U, typename V, int Rows, int Columns >
void castMatrixMap( const std::map< S, Eigen::Matrix< T, Rows, Columns > >& originalMap,
                          std::map< U, Eigen::Matrix< V, Rows, Columns > >& newTypesMap )
{
    newTypesMap.clear( );
    for( typename std::map< S, Eigen::Matrix< T, Rows, Columns > >::const_iterator mapIterator = originalMap.begin( );
         mapIterator != originalMap.end( ); mapIterator++ )
    {
        newTypesMap[ static_cast< U >( mapIterator->first ) ] = mapIterator->second.template cast< V >( );
    }
}
>>>>>>> 7312876b

} // namespace utilities

} // namespace tudat

#endif // TUDAT_UTILITIES_H<|MERGE_RESOLUTION|>--- conflicted
+++ resolved
@@ -134,7 +134,6 @@
     }
 }
 
-
 //! Function to cast a map of Eigen matrices from one key/matrix scalar type set to another set
 /*!
  *  Function to produce a map of Eigen matrices, cast from one set of key/matrix scalar type set to another set.
@@ -256,6 +255,7 @@
 }
 
 
+
 //! Function to copy a multi-array into another multi-array
 /*!
  *  Function to copy a multi-array into another multi-array, resizing the new multi-array accordingly
@@ -322,26 +322,6 @@
         const boost::multi_array< double, 3 >& m, const double* requestedElement );
 
 
-<<<<<<< HEAD
-=======
-//! Function to cast a map of Eigen matrices from one key/matrix scalar type set to another set
-/*!
- *  Function to produce a map of Eigen matrices, cast from one set of key/matrix scalar type set to another set.
- *  \param originalMap Map in original types
- *  \param newTypesMap Map that is to be created (returned by reference).
- */
-template< typename S, typename T, typename U, typename V, int Rows, int Columns >
-void castMatrixMap( const std::map< S, Eigen::Matrix< T, Rows, Columns > >& originalMap,
-                          std::map< U, Eigen::Matrix< V, Rows, Columns > >& newTypesMap )
-{
-    newTypesMap.clear( );
-    for( typename std::map< S, Eigen::Matrix< T, Rows, Columns > >::const_iterator mapIterator = originalMap.begin( );
-         mapIterator != originalMap.end( ); mapIterator++ )
-    {
-        newTypesMap[ static_cast< U >( mapIterator->first ) ] = mapIterator->second.template cast< V >( );
-    }
-}
->>>>>>> 7312876b
 
 } // namespace utilities
 
