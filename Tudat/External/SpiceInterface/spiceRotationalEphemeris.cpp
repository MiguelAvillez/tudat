#include <iostream>
#include <stdexcept>

#include <boost/lexical_cast.hpp>

#include "Tudat/Astrodynamics/BasicAstrodynamics/physicalConstants.h"
#include "Tudat/Astrodynamics/BasicAstrodynamics/timeConversions.h"
#include "Tudat/External/SpiceInterface/spiceInterface.h"
#include "Tudat/External/SpiceInterface/spiceRotationalEphemeris.h"

namespace tudat
{

namespace ephemerides
{


//! Function to calculate the rotation quaternion from target frame to original frame.
Eigen::Quaterniond SpiceRotationalEphemeris::getRotationToBaseFrame(
        const double secondsSinceEpoch, const double julianDayAtEpoch )
{
    // Set number of seconds since J2000.
    double ephemerisTime = secondsSinceEpoch;
    if ( julianDayAtEpoch != basic_astrodynamics::JULIAN_DAY_ON_J2000 )
    {
        ephemerisTime -= ( basic_astrodynamics::JULIAN_DAY_ON_J2000 - julianDayAtEpoch )
                * physical_constants::JULIAN_DAY;
    }

    // Get rotational quaternion from spice wrapper function
    return spice_interface::computeRotationQuaternionBetweenFrames(
                targetFrameOrientation_, baseFrameOrientation_, ephemerisTime );
}

//! Function to calculate the derivative of the rotation matrix from target frame to original
//! frame.
Eigen::Matrix3d SpiceRotationalEphemeris::getDerivativeOfRotationToBaseFrame(
        const double secondsSinceEpoch, const double julianDayAtEpoch )
{
    // Set number of seconds since J2000.
    double ephemerisTime = secondsSinceEpoch;
    if ( julianDayAtEpoch != basic_astrodynamics::JULIAN_DAY_ON_J2000 )
    {
        ephemerisTime -= ( basic_astrodynamics::JULIAN_DAY_ON_J2000 - julianDayAtEpoch )
                * physical_constants::JULIAN_DAY;
    }

    // Get rotation matrix derivative from spice wrapper function
    return spice_interface::computeRotationMatrixDerivativeBetweenFrames(
                targetFrameOrientation_, baseFrameOrientation_, ephemerisTime );
}

<<<<<<< HEAD
=======
//! Function to calculate the full rotational state at given time
>>>>>>> aeb114e0
void SpiceRotationalEphemeris::getFullRotationalQuantitiesToTargetFrame(
        Eigen::Quaterniond& currentRotationToLocalFrame,
        Eigen::Matrix3d& currentRotationToLocalFrameDerivative,
        Eigen::Vector3d& currentAngularVelocityVectorInGlobalFrame,
<<<<<<< HEAD
        const double ephemerisTime )
{
=======
        const double secondsSinceEpoch, const double julianDayAtEpoch)
{
    // Set number of seconds since J2000.
    double ephemerisTime = secondsSinceEpoch;
    if ( julianDayAtEpoch != basic_astrodynamics::JULIAN_DAY_ON_J2000 )
    {
        ephemerisTime -= ( basic_astrodynamics::JULIAN_DAY_ON_J2000 - julianDayAtEpoch )
                * physical_constants::JULIAN_DAY;
    }

    // Calculate rotation (and its time derivative) directly from spice.
>>>>>>> aeb114e0
    std::pair< Eigen::Quaterniond, Eigen::Matrix3d > fullRotation =
            spice_interface::computeRotationQuaternionAndRotationMatrixDerivativeBetweenFrames(
                baseFrameOrientation_, targetFrameOrientation_, ephemerisTime );
    currentRotationToLocalFrame = fullRotation.first;
    currentRotationToLocalFrameDerivative = fullRotation.second;

<<<<<<< HEAD
=======
    // Calculate angular velocity vector.
>>>>>>> aeb114e0
    currentAngularVelocityVectorInGlobalFrame = getRotationalVelocityVectorInBaseFrameFromMatrices(
                Eigen::Matrix3d( currentRotationToLocalFrame ), currentRotationToLocalFrameDerivative.transpose( ) );
}


}

}
<|MERGE_RESOLUTION|>--- conflicted
+++ resolved
@@ -1,94 +1,83 @@
-#include <iostream>
-#include <stdexcept>
-
-#include <boost/lexical_cast.hpp>
-
-#include "Tudat/Astrodynamics/BasicAstrodynamics/physicalConstants.h"
-#include "Tudat/Astrodynamics/BasicAstrodynamics/timeConversions.h"
-#include "Tudat/External/SpiceInterface/spiceInterface.h"
-#include "Tudat/External/SpiceInterface/spiceRotationalEphemeris.h"
-
-namespace tudat
-{
-
-namespace ephemerides
-{
-
-
-//! Function to calculate the rotation quaternion from target frame to original frame.
-Eigen::Quaterniond SpiceRotationalEphemeris::getRotationToBaseFrame(
-        const double secondsSinceEpoch, const double julianDayAtEpoch )
-{
-    // Set number of seconds since J2000.
-    double ephemerisTime = secondsSinceEpoch;
-    if ( julianDayAtEpoch != basic_astrodynamics::JULIAN_DAY_ON_J2000 )
-    {
-        ephemerisTime -= ( basic_astrodynamics::JULIAN_DAY_ON_J2000 - julianDayAtEpoch )
-                * physical_constants::JULIAN_DAY;
-    }
-
-    // Get rotational quaternion from spice wrapper function
-    return spice_interface::computeRotationQuaternionBetweenFrames(
-                targetFrameOrientation_, baseFrameOrientation_, ephemerisTime );
-}
-
-//! Function to calculate the derivative of the rotation matrix from target frame to original
-//! frame.
-Eigen::Matrix3d SpiceRotationalEphemeris::getDerivativeOfRotationToBaseFrame(
-        const double secondsSinceEpoch, const double julianDayAtEpoch )
-{
-    // Set number of seconds since J2000.
-    double ephemerisTime = secondsSinceEpoch;
-    if ( julianDayAtEpoch != basic_astrodynamics::JULIAN_DAY_ON_J2000 )
-    {
-        ephemerisTime -= ( basic_astrodynamics::JULIAN_DAY_ON_J2000 - julianDayAtEpoch )
-                * physical_constants::JULIAN_DAY;
-    }
-
-    // Get rotation matrix derivative from spice wrapper function
-    return spice_interface::computeRotationMatrixDerivativeBetweenFrames(
-                targetFrameOrientation_, baseFrameOrientation_, ephemerisTime );
-}
-
-<<<<<<< HEAD
-=======
-//! Function to calculate the full rotational state at given time
->>>>>>> aeb114e0
-void SpiceRotationalEphemeris::getFullRotationalQuantitiesToTargetFrame(
-        Eigen::Quaterniond& currentRotationToLocalFrame,
-        Eigen::Matrix3d& currentRotationToLocalFrameDerivative,
-        Eigen::Vector3d& currentAngularVelocityVectorInGlobalFrame,
-<<<<<<< HEAD
-        const double ephemerisTime )
-{
-=======
-        const double secondsSinceEpoch, const double julianDayAtEpoch)
-{
-    // Set number of seconds since J2000.
-    double ephemerisTime = secondsSinceEpoch;
-    if ( julianDayAtEpoch != basic_astrodynamics::JULIAN_DAY_ON_J2000 )
-    {
-        ephemerisTime -= ( basic_astrodynamics::JULIAN_DAY_ON_J2000 - julianDayAtEpoch )
-                * physical_constants::JULIAN_DAY;
-    }
-
-    // Calculate rotation (and its time derivative) directly from spice.
->>>>>>> aeb114e0
-    std::pair< Eigen::Quaterniond, Eigen::Matrix3d > fullRotation =
-            spice_interface::computeRotationQuaternionAndRotationMatrixDerivativeBetweenFrames(
-                baseFrameOrientation_, targetFrameOrientation_, ephemerisTime );
-    currentRotationToLocalFrame = fullRotation.first;
-    currentRotationToLocalFrameDerivative = fullRotation.second;
-
-<<<<<<< HEAD
-=======
-    // Calculate angular velocity vector.
->>>>>>> aeb114e0
-    currentAngularVelocityVectorInGlobalFrame = getRotationalVelocityVectorInBaseFrameFromMatrices(
-                Eigen::Matrix3d( currentRotationToLocalFrame ), currentRotationToLocalFrameDerivative.transpose( ) );
-}
-
-
-}
-
-}
+#include <iostream>
+#include <stdexcept>
+
+#include <boost/lexical_cast.hpp>
+
+#include "Tudat/Astrodynamics/BasicAstrodynamics/physicalConstants.h"
+#include "Tudat/Astrodynamics/BasicAstrodynamics/timeConversions.h"
+#include "Tudat/External/SpiceInterface/spiceInterface.h"
+#include "Tudat/External/SpiceInterface/spiceRotationalEphemeris.h"
+
+namespace tudat
+{
+
+namespace ephemerides
+{
+
+
+//! Function to calculate the rotation quaternion from target frame to original frame.
+Eigen::Quaterniond SpiceRotationalEphemeris::getRotationToBaseFrame(
+        const double secondsSinceEpoch, const double julianDayAtEpoch )
+{
+    // Set number of seconds since J2000.
+    double ephemerisTime = secondsSinceEpoch;
+    if ( julianDayAtEpoch != basic_astrodynamics::JULIAN_DAY_ON_J2000 )
+    {
+        ephemerisTime -= ( basic_astrodynamics::JULIAN_DAY_ON_J2000 - julianDayAtEpoch )
+                * physical_constants::JULIAN_DAY;
+    }
+
+    // Get rotational quaternion from spice wrapper function
+    return spice_interface::computeRotationQuaternionBetweenFrames(
+                targetFrameOrientation_, baseFrameOrientation_, ephemerisTime );
+}
+
+//! Function to calculate the derivative of the rotation matrix from target frame to original
+//! frame.
+Eigen::Matrix3d SpiceRotationalEphemeris::getDerivativeOfRotationToBaseFrame(
+        const double secondsSinceEpoch, const double julianDayAtEpoch )
+{
+    // Set number of seconds since J2000.
+    double ephemerisTime = secondsSinceEpoch;
+    if ( julianDayAtEpoch != basic_astrodynamics::JULIAN_DAY_ON_J2000 )
+    {
+        ephemerisTime -= ( basic_astrodynamics::JULIAN_DAY_ON_J2000 - julianDayAtEpoch )
+                * physical_constants::JULIAN_DAY;
+    }
+
+    // Get rotation matrix derivative from spice wrapper function
+    return spice_interface::computeRotationMatrixDerivativeBetweenFrames(
+                targetFrameOrientation_, baseFrameOrientation_, ephemerisTime );
+}
+
+//! Function to calculate the full rotational state at given time
+void SpiceRotationalEphemeris::getFullRotationalQuantitiesToTargetFrame(
+        Eigen::Quaterniond& currentRotationToLocalFrame,
+        Eigen::Matrix3d& currentRotationToLocalFrameDerivative,
+        Eigen::Vector3d& currentAngularVelocityVectorInGlobalFrame,
+        const double secondsSinceEpoch, const double julianDayAtEpoch)
+{
+    // Set number of seconds since J2000.
+    double ephemerisTime = secondsSinceEpoch;
+    if ( julianDayAtEpoch != basic_astrodynamics::JULIAN_DAY_ON_J2000 )
+    {
+        ephemerisTime -= ( basic_astrodynamics::JULIAN_DAY_ON_J2000 - julianDayAtEpoch )
+                * physical_constants::JULIAN_DAY;
+    }
+
+    // Calculate rotation (and its time derivative) directly from spice.
+    std::pair< Eigen::Quaterniond, Eigen::Matrix3d > fullRotation =
+            spice_interface::computeRotationQuaternionAndRotationMatrixDerivativeBetweenFrames(
+                baseFrameOrientation_, targetFrameOrientation_, ephemerisTime );
+    currentRotationToLocalFrame = fullRotation.first;
+    currentRotationToLocalFrameDerivative = fullRotation.second;
+
+    // Calculate angular velocity vector.
+    currentAngularVelocityVectorInGlobalFrame = getRotationalVelocityVectorInBaseFrameFromMatrices(
+                Eigen::Matrix3d( currentRotationToLocalFrame ), currentRotationToLocalFrameDerivative.transpose( ) );
+}
+
+
+}
+
+}