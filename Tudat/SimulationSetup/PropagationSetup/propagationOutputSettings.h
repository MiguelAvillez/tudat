--- conflicted
+++ resolved
@@ -473,13 +473,8 @@
      * dependent variables when propagating.
      */
     DependentVariableSaveSettings(
-<<<<<<< HEAD
             const std::vector< std::shared_ptr< SingleDependentVariableSaveSettings > > dependentVariables,
-            const bool printDependentVariableTypes = 1 ):
-=======
-            const std::vector< boost::shared_ptr< SingleDependentVariableSaveSettings > > dependentVariables,
             const bool printDependentVariableTypes = true ):
->>>>>>> 7a334d32
         dependentVariables_( dependentVariables ), printDependentVariableTypes_( printDependentVariableTypes ){ }
 
     //! List of settings for parameters that are to be saved.
