/*    Copyright (c) 2010-2016, Delft University of Technology
 *    All rigths reserved
 *
 *    This file is part of the Tudat. Redistribution and use in source and
 *    binary forms, with or without modification, are permitted exclusively
 *    under the terms of the Modified BSD license. You should have received
 *    a copy of the license with this file. If not, please or visit:
 *    http://tudat.tudelft.nl/LICENSE.
 */

#ifndef TUDAT_ACCELERATIONSETTINGS_H
#define TUDAT_ACCELERATIONSETTINGS_H

#include "Tudat/Astrodynamics/ElectroMagnetism/cannonBallRadiationPressureAcceleration.h"
#include "Tudat/Astrodynamics/Gravitation/centralGravityModel.h"
#include "Tudat/Astrodynamics/Gravitation/sphericalHarmonicsGravityModel.h"
#include "Tudat/Astrodynamics/Gravitation/thirdBodyPerturbation.h"
#include "Tudat/Astrodynamics/Aerodynamics/aerodynamicAcceleration.h"
#include "Tudat/Astrodynamics/BasicAstrodynamics/accelerationModelTypes.h"
#include "Tudat/SimulationSetup/PropagationSetup/createThrustModelGuidance.h"



namespace tudat
{

namespace simulation_setup
{


//! Class for providing settings for acceleration model.
/*!
 *  Class for providing settings for acceleration model. This class is a functional (base) class for
 *  settings of acceleration models that  require no information in addition to their type.
 *  Classes defining settings for acceleration models requiring additional information must be
 *  derived from this class.
 *  Bodies exerting and undergong acceleration are set externally from this class.
 *  This class can be used for the easy setup of acceleration models
 *  (see createAccelerationModels.h), but users may also chose to do so manually.
 *  (Derived) Class members are all public, for ease of access and modification.
 */
class AccelerationSettings
{
public:
    //! Constructor, sets type of acceleration.
    /*!
     *  Constructor, sets type of acceleration.
     *  \param accelerationType Type of acceleration from AvailableAcceleration enum.
     */
    AccelerationSettings( const basic_astrodynamics::AvailableAcceleration accelerationType ):
        accelerationType_( accelerationType ){ }

    //! Destructor.
    virtual ~AccelerationSettings( ){ }

    //! Type of acceleration from AvailableAcceleration enum.
    basic_astrodynamics::AvailableAcceleration accelerationType_;

};

//! Class for providing settings for spherical harmonics acceleration model.
/*!
 *  Class for providing settings for spherical harmonics acceleration model,
 *  specifically the maximum degree and order up to which the field is to be expanded. Note that
 *  the minimum degree and order are currently always set to zero.
 */
class SphericalHarmonicAccelerationSettings: public AccelerationSettings
{
public:
    //! Constructor to set maximum degree and order that is to be taken into account.
    /*!
     *  Constructor to set maximum degree and order that is to be taken into account.
     *  \param maximumDegree Maximum degree
     *  \param maximumOrder Maximum order
     */
    SphericalHarmonicAccelerationSettings( const int maximumDegree,
                                           const int maximumOrder ):
        AccelerationSettings( basic_astrodynamics::spherical_harmonic_gravity ),
        maximumDegree_( maximumDegree ), maximumOrder_( maximumOrder ){ }

    //! Maximum degree that is to be used for spherical harmonic acceleration
    int maximumDegree_;

    //! Maximum order that is to be used for spherical harmonic acceleration
    int maximumOrder_;
};

//! Class for providing acceleration settings for mutual spherical harmonics acceleration model.
/*!
 *  Class for providing acceleration settings for mutual spherical harmonics acceleration model,
 *  specifically the maximum degree and order up to which the fields of the bodies are be expanded.
 *  Please note that the minimum degrees and orders are currently always set to zero.
 */
class MutualSphericalHarmonicAccelerationSettings: public AccelerationSettings
{
public:

    //! Constructor to set maximum degrees and orders that are to be taken into account.
    /*!
     * Constructor to set maximum degrees and orders that are to be taken into account.
     * \param maximumDegreeOfBodyExertingAcceleration Maximum degree of body exerting acceleration.
     * \param maximumOrderOfBodyExertingAcceleration Maximum order of body exerting acceleration.
     * \param maximumDegreeOfBodyUndergoingAcceleration Maximum degree of body undergoing acceleration.
     * \param maximumOrderOfBodyUndergoingAcceleration Maximum order of body undergoing acceleration.
     * \param maximumDegreeOfCentralBody Maximum degree of central body (only releveant for 3rd body acceleration).
     * \param maximumOrderOfCentralBody Maximum order of central body (only releveant for 3rd body acceleration).
     */
    MutualSphericalHarmonicAccelerationSettings( const int maximumDegreeOfBodyExertingAcceleration,
                                                 const int maximumOrderOfBodyExertingAcceleration,
                                                 const int maximumDegreeOfBodyUndergoingAcceleration,
                                                 const int maximumOrderOfBodyUndergoingAcceleration,
                                                 const int maximumDegreeOfCentralBody = 0,
                                                 const int maximumOrderOfCentralBody = 0 ):
        AccelerationSettings( basic_astrodynamics::mutual_spherical_harmonic_gravity ),
        maximumDegreeOfBodyExertingAcceleration_( maximumDegreeOfBodyExertingAcceleration ),
        maximumOrderOfBodyExertingAcceleration_( maximumOrderOfBodyExertingAcceleration ),
        maximumDegreeOfBodyUndergoingAcceleration_( maximumDegreeOfBodyUndergoingAcceleration ),
        maximumOrderOfBodyUndergoingAcceleration_( maximumOrderOfBodyUndergoingAcceleration ),
        maximumDegreeOfCentralBody_( maximumDegreeOfCentralBody ), maximumOrderOfCentralBody_( maximumOrderOfCentralBody ){ }

    //! Maximum degree of body exerting acceleration.
    int maximumDegreeOfBodyExertingAcceleration_;

    //! Maximum order of body exerting acceleration.
    int maximumOrderOfBodyExertingAcceleration_;

    //! Maximum degree of body undergoing acceleration.
    int maximumDegreeOfBodyUndergoingAcceleration_;

    //! Maximum order of body undergoing acceleration.
    int maximumOrderOfBodyUndergoingAcceleration_;

    //! Maximum degree of central body (only releveant for 3rd body acceleration).
    int maximumDegreeOfCentralBody_;

    //! Maximum order of central body (only releveant for 3rd body acceleration).
    int maximumOrderOfCentralBody_;
};

//! Interface class that allows single interpolator to be used for thrust direction and magnitude (which are separated in
//! thrust implementation)
class FullThrustInterpolationInterface
{
public:

    //! Constructor
    /*!
     * Constructor
     * \param thrustInterpolator Object that returns the total thrust vector, expressed in some reference frame B
     * \param rotationFunction Function that returns the rotation matrix from the frame B to teh frame in which the
     * propagation is performed.
     */
    FullThrustInterpolationInterface(
            const boost::shared_ptr< interpolators::OneDimensionalInterpolator<
            double, Eigen::Vector3d > > thrustInterpolator,
            const boost::function< Eigen::Matrix3d( ) > rotationFunction =
            boost::lambda::constant( Eigen::Matrix3d::Identity( ) ) ):
        thrustInterpolator_( thrustInterpolator ), rotationFunction_( rotationFunction ),
        currentThrust_( Eigen::Vector3d::Constant( TUDAT_NAN ) ), currentTime_( TUDAT_NAN ){ }

    //! Function to retrieve the current thrust magnitude
    /*!
     * Function to retrieve the current thrust magnitude, updates thrust to current time if needed.
     * \param time Time at which thrust must be evaluated.
     * \return  Current thrust magnitude.
     */
    double getThrustMagnitude( const double time )
    {
        updateThrust( time );

        return currentThrust_.norm( );
    }

    //! Function to retrieve the current thrust direction (in the propagation frame).
    /*!
     * Function to retrieve the current thrust direction (in the propagation frame)., updates thrust to current time if
     * needed.
     * \param time Time at which thrust must be evaluated.
     * \return Current thrust direction in propagation frame..
     */
    Eigen::Vector3d getThrustDirection( const double time )
    {
        updateThrust( time );
        return currentThrust_.normalized( );
    }

    //! Function to reset the function to rotate to propation frame
    /*!
     *  Function to reset the function to rotate to propation frame
     *  \param rotationFunction New function that returns the rotation matrix from the frame B to teh frame in which the
     *  propagation is performed.
     */
    void resetRotationFunction( const boost::function< Eigen::Matrix3d( ) > rotationFunction )
    {
        rotationFunction_ = rotationFunction;
    }

    void resetTime( const double currentTime = TUDAT_NAN )
    {
        currentTime_ = currentTime;
    }

private:

    //! Function to update the thrust vector to the current time
    /*!
     * Function to update the thrust vector to the current time
     * \param time Time at which thrust must be evaluated.
     */
    void updateThrust( const double time )
    {
        if( !( time == currentTime_ ) )
        {
            currentThrust_ = rotationFunction_( ) * thrustInterpolator_->interpolate( time );
            currentTime_ = time;
        }
    }

    //! Object that returns the total thrust vector, expressed in some reference frame B
    boost::shared_ptr< interpolators::OneDimensionalInterpolator< double, Eigen::Vector3d > > thrustInterpolator_;

    //! Function that returns the rotation matrix from the frame B to teh frame in which the propagation is performed.
    boost::function< Eigen::Matrix3d( ) > rotationFunction_;

    //! Total thrust vector (in propagation frame) computed by last call to updateThrust function.
    Eigen::Vector3d currentThrust_;

    //! Time at which the last call to updateThrust was made (e.g. time associated with current thrust).
    double currentTime_;
};


//! Enum defining identifiers of frames in which a user-specifief thrust is defined.
enum ThrustFrames
{
    unspecified_thurst_frame = -1,
    inertial_thurst_frame = 0,
    lvlh_thrust_frame = 1
};

//! Class for providing acceleration settings for a thrust acceleration model
/*!
 *  Class for providing acceleration settings for a thrust acceleration model. Settings for the direction and magnitude
 *  guidance of the thrust are provided/
 */
class ThrustAccelerationSettings: public AccelerationSettings
{
public:

    //! Constructor from separate magnitude and diretion settings.
    /*!
     * Constructor from separate magnitude and diretion settings.
     * \param thrustDirectionGuidanceSettings Settings for the direction of the thrust
     * \param thrustMagnitudeSettings Settings for the magnitude of the thrust
     */
    ThrustAccelerationSettings(
            const boost::shared_ptr< ThrustDirectionGuidanceSettings > thrustDirectionGuidanceSettings,
            const boost::shared_ptr< ThrustEngineSettings > thrustMagnitudeSettings ):
        AccelerationSettings( basic_astrodynamics::thrust_acceleration ),
        thrustDirectionGuidanceSettings_( thrustDirectionGuidanceSettings ),
        thrustMagnitudeSettings_( thrustMagnitudeSettings ),
        thrustFrame_( unspecified_thurst_frame ){ }

    //! Constructor used for defining total thrust vector (in local or inertial frame) from interpolator
    /*!
     * Constructor used for defining total thrust vector (in local or inertial frame) from interpolator
<<<<<<< HEAD
     * \param thrustDirectionGuidanceSettings Interpolator that returns the thrust as a function of time in
=======
     * \param fullThrustInterpolator Interpolator that returns the thrust as a function of time in
>>>>>>> 0f679573
     * frame defined by thrustFrame
     * \param specificImpulseFunction Function returning the specific impulse as a function of time
     * \param thrustFrame Identifier of frame in which thrust returned by fullThrustInterpolator is expressed
     * \param centralBody Central body identifier for thrustFrame (if needed; empty by default).
     */
    ThrustAccelerationSettings(
            const boost::shared_ptr< interpolators::OneDimensionalInterpolator< double, Eigen::Vector3d > >
            fullThrustInterpolator,
            const boost::function< double( const double ) > specificImpulseFunction,
            const ThrustFrames thrustFrame = unspecified_thurst_frame,
            const std::string centralBody = "" ):
        AccelerationSettings( basic_astrodynamics::thrust_acceleration ), thrustFrame_( thrustFrame ),
        centralBody_( centralBody )
    {
        interpolatorInterface_ =
                boost::make_shared< FullThrustInterpolationInterface >( fullThrustInterpolator );
        thrustDirectionGuidanceSettings_ = boost::make_shared< CustomThrustDirectionSettings >(
                    boost::bind( &FullThrustInterpolationInterface::getThrustDirection, interpolatorInterface_, _1 ) );
        thrustMagnitudeSettings_ =  boost::make_shared< FromFunctionThrustEngineSettings >(
                    boost::bind( &FullThrustInterpolationInterface::getThrustMagnitude, interpolatorInterface_, _1 ),
                    specificImpulseFunction, boost::lambda::constant( true ),
                    Eigen::Vector3d::UnitX( ),
                    boost::bind( &FullThrustInterpolationInterface::resetTime, interpolatorInterface_, _1 ) );
    }

    //! Destructor.
    ~ThrustAccelerationSettings( ){ }


    //! Settings for the direction of the thrust
    boost::shared_ptr< ThrustDirectionGuidanceSettings > thrustDirectionGuidanceSettings_;

    //! Settings for the magnitude of the thrust
    boost::shared_ptr< ThrustEngineSettings > thrustMagnitudeSettings_;

    //! Identifier of frame in which thrust returned by fullThrustInterpolator is expressed.
    /*!
     *  Identifier of frame in which thrust returned by fullThrustInterpolator is expressed. Unspecifief by default,
     *  only used if interpolatorInterface_ is set
     */
    ThrustFrames thrustFrame_;

    //! Central body identifier for thrustFrame.
    /*!
     *  Central body identifier for thrustFrame. Empty by default,
     *  only used if interpolatorInterface_ is set
     */
    std::string centralBody_;

    //! Interface object used when full thrust (direction and magnitude) are defined by a single user-supplied interpolation.
    boost::shared_ptr< FullThrustInterpolationInterface > interpolatorInterface_;

};

//! Typedef defining a list of acceleration settings, set up in the same manner as the
//! AccelerationMap typedef.
typedef std::map< std::string, std::map< std::string, std::vector< boost::shared_ptr< AccelerationSettings > > > >
SelectedAccelerationMap;

typedef std::map< std::string, std::vector< std::pair< std::string, boost::shared_ptr< AccelerationSettings > > > >
SelectedAccelerationList;

} // namespace simulation_setup

} // namespace tudat

#endif // TUDAT_ACCELERATIONSETTINGS_H<|MERGE_RESOLUTION|>--- conflicted
+++ resolved
@@ -264,11 +264,7 @@
     //! Constructor used for defining total thrust vector (in local or inertial frame) from interpolator
     /*!
      * Constructor used for defining total thrust vector (in local or inertial frame) from interpolator
-<<<<<<< HEAD
-     * \param thrustDirectionGuidanceSettings Interpolator that returns the thrust as a function of time in
-=======
      * \param fullThrustInterpolator Interpolator that returns the thrust as a function of time in
->>>>>>> 0f679573
      * frame defined by thrustFrame
      * \param specificImpulseFunction Function returning the specific impulse as a function of time
      * \param thrustFrame Identifier of frame in which thrust returned by fullThrustInterpolator is expressed
