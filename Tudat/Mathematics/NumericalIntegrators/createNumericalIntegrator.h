/*    Copyright (c) 2010-2018, Delft University of Technology
 *    All rigths reserved
 *
 *    This file is part of the Tudat. Redistribution and use in source and
 *    binary forms, with or without modification, are permitted exclusively
 *    under the terms of the Modified BSD license. You should have received
 *    a copy of the license with this file. If not, please or visit:
 *    http://tudat.tudelft.nl/LICENSE.
 */
#ifndef TUDAT_CREATENUMERICALINTEGRATOR_H
#define TUDAT_CREATENUMERICALINTEGRATOR_H

#include <boost/make_shared.hpp>
#include <boost/shared_ptr.hpp>
#include <boost/lexical_cast.hpp>

#include "Tudat/Mathematics/NumericalIntegrators/bulirschStoerVariableStepsizeIntegrator.h"
#include "Tudat/Mathematics/NumericalIntegrators/numericalIntegrator.h"
#include "Tudat/Mathematics/NumericalIntegrators/rungeKutta4Integrator.h"
#include "Tudat/Mathematics/NumericalIntegrators/euler.h"
#include "Tudat/Mathematics/NumericalIntegrators/adamsBashforthMoultonIntegrator.h"
#include "Tudat/Mathematics/NumericalIntegrators/rungeKuttaVariableStepSizeIntegrator.h"

#include "Tudat/Mathematics/NumericalIntegrators/createNumericalIntegrator.h"

namespace tudat
{

namespace numerical_integrators
{

//! Enum to define available integrators.
enum AvailableIntegrators
{
    rungeKutta4,
    euler,
    rungeKuttaVariableStepSize,
<<<<<<< HEAD
    adamsBashforthMoulton
=======
    bulirsch_stoer,
>>>>>>> 436c938c
};

//! Class to define settings of numerical integrator
/*!
 *  Class to define settings of numerical integrator, for instance for use in numerical integration of equations of motion/
 *  variational equations. This class can be used for simple integrators such as fixed step RK and Euler. Integrators that
 *  require more settings to define have their own derived class (see below).
 */
template< typename TimeType = double >
class IntegratorSettings
{
public:

    //! Constructor
    /*!
     *  Constructor for integrator settings.
     *  \param integratorType Type of numerical integrator
     *  \param initialTime Start time (independent variable) of numerical integration.
     *  \param initialTimeStep Initial time (independent variable) step used in numerical integration. Adapted during integration
     *  for variable step size integrators.
     *  \param saveFrequency Frequency at which to save the numerical integrated states (in units of i.e. per n integration
     *  time steps, with n = saveFrequency).
     *  \param assessPropagationTerminationConditionDuringIntegrationSubsteps Whether the propagation termination
     *  conditions should be evaluated during the intermediate sub-steps of the integrator (`true`) or only at the end of
     *  each integration step (`false`).
     */
    IntegratorSettings( const AvailableIntegrators integratorType, const TimeType initialTime,
                        const TimeType initialTimeStep,
                        const int saveFrequency = 1,
                        const bool assessPropagationTerminationConditionDuringIntegrationSubsteps = false )
        : integratorType_( integratorType ),
        initialTime_( initialTime ), initialTimeStep_( initialTimeStep ),
        saveFrequency_( saveFrequency ), assessPropagationTerminationConditionDuringIntegrationSubsteps_(
                                             assessPropagationTerminationConditionDuringIntegrationSubsteps ){ }

    //! Virtual destructor.
    /*!
     *  Virtual destructor.
     */
    virtual ~IntegratorSettings( ) { }

    //! Type of numerical integrator
    /*!
     *  Type of numerical integrator, from enum of available integrators.
     */
    AvailableIntegrators integratorType_;

    //! Start time of numerical integration.
    /*!
     *  Start time (independent variable) of numerical integration.
     */
    TimeType initialTime_;

    //! Initial time step used in numerical integration
    /*!
     *  Initial time (independent variable) step used in numerical integration. Adapted during integration
     *  for variable step size integrators.
     */
    TimeType initialTimeStep_;

    //! Frequency which with to save numerical integration result.
    /*!
     *  Frequency at which to save the numerical integrated states (in units of i.e. per n integration
     *  time steps, with n = saveFrequency).
     */
    int saveFrequency_;

    //! Whether the propagation termination conditions should be evaluated during the intermediate sub-steps.
    /*!
     * Whether the propagation termination conditions should be evaluated during the intermediate updates
     * performed by the integrator to compute the quantities necessary to integrate the state to a new epoch.
     * The default value is false, so the propagation termination condition is only checked at the end of each
     * integration step.
     */
    bool assessPropagationTerminationConditionDuringIntegrationSubsteps_;


};

//! Class to define settings of variable step RK numerical integrator
/*!
 *  Class to define settings of variable step RK  numerical integrator, for instance for use in numerical integration of equations of motion/
 *  variational equations.
 */
template< typename TimeType = double >
class RungeKuttaVariableStepSizeSettings: public IntegratorSettings< TimeType >
{
public:

    //! Constructor
    /*!
     *  Constructor for variable step RK integrator settings.
     *  \param integratorType Type of numerical integrator (must be an RK variable step type)
     *  \param initialTime Start time (independent variable) of numerical integration.
     *  \param initialTimeStep Initial time (independent variable) step used in numerical integration.
     *  Adapted during integration
     *  \param coefficientSet Coefficient set (butcher tableau) to use in integration.
     *  \param minimumStepSize Minimum step size for integration. Integration stops (exception thrown) if time step
     *  comes below this value.
     *  \param maximumStepSize Maximum step size for integration.
     *  \param relativeErrorTolerance Relative error tolerance for step size control
     *  \param absoluteErrorTolerance Absolute error tolerance for step size control
     *  \param saveFrequency Frequency at which to save the numerical integrated states (in units of i.e. per n integration
     *  time steps, with n = saveFrequency).
     *  \param assessPropagationTerminationConditionDuringIntegrationSubsteps Whether the propagation termination
     *  conditions should be evaluated during the intermediate sub-steps of the integrator (`true`) or only at the end of
     *  each integration step (`false`).
     *  \param safetyFactorForNextStepSize Safety factor for step size control
     *  \param maximumFactorIncreaseForNextStepSize Maximum increase factor in time step in subsequent iterations.
     *  \param minimumFactorDecreaseForNextStepSize Maximum decrease factor in time step in subsequent iterations.
     */
    RungeKuttaVariableStepSizeSettings(
            const AvailableIntegrators integratorType,
            const TimeType initialTime,
            const TimeType initialTimeStep,
            const numerical_integrators::RungeKuttaCoefficients::CoefficientSets coefficientSet,
            const TimeType minimumStepSize, const TimeType maximumStepSize,
            const TimeType relativeErrorTolerance = 1.0E-12,
            const TimeType absoluteErrorTolerance = 1.0E-12,
            const int saveFrequency = 1,
            const bool assessPropagationTerminationConditionDuringIntegrationSubsteps = false,
            const TimeType safetyFactorForNextStepSize = 0.8,
            const TimeType maximumFactorIncreaseForNextStepSize = 4.0,
            const TimeType minimumFactorDecreaseForNextStepSize = 0.1 ):
        IntegratorSettings< TimeType >( integratorType, initialTime, initialTimeStep, saveFrequency,
                                        assessPropagationTerminationConditionDuringIntegrationSubsteps ),
        coefficientSet_( coefficientSet ), minimumStepSize_( minimumStepSize ), maximumStepSize_( maximumStepSize ),
        relativeErrorTolerance_( relativeErrorTolerance ), absoluteErrorTolerance_( absoluteErrorTolerance ),
        safetyFactorForNextStepSize_( safetyFactorForNextStepSize ),
        maximumFactorIncreaseForNextStepSize_( maximumFactorIncreaseForNextStepSize ),
        minimumFactorDecreaseForNextStepSize_( minimumFactorDecreaseForNextStepSize ){ }

    //! Destructor
    /*!
     *  Destructor
     */
    ~RungeKuttaVariableStepSizeSettings( ){ }

    //! Type of numerical integrator (must be an RK variable step type)
    numerical_integrators::RungeKuttaCoefficients::CoefficientSets coefficientSet_;

    //! Minimum step size for integration.
    /*!
     *  Minimum step size for integration. Integration stops (exception thrown) if time step comes below this value.
     */
    TimeType minimumStepSize_;

    //! Maximum step size for integration.
    TimeType maximumStepSize_;

    //! Relative error tolerance for step size control
    TimeType relativeErrorTolerance_;

    //! Absolute error tolerance for step size control
    TimeType absoluteErrorTolerance_;

    //! Safety factor for step size control
    TimeType safetyFactorForNextStepSize_;

    //! Maximum increase factor in time step in subsequent iterations.
    TimeType maximumFactorIncreaseForNextStepSize_;

    //! Maximum decrease factor in time step in subsequent iterations.
    TimeType minimumFactorDecreaseForNextStepSize_;
};

<<<<<<< HEAD

//! Class to define settings of variable step ABAM numerical integrator
/*!
 *  Class to define settings of variable step ABAM  numerical integrator, 
 *  for instance for use in numerical integration of equations of motion/
 *  variational equations.
 */
template< typename TimeType = double >
class AdamsBashforthMoultonSettings: public IntegratorSettings< TimeType >
=======
template< typename TimeType = double >
class BulirschStoerIntegratorSettings: public IntegratorSettings< TimeType >
>>>>>>> 436c938c
{
public:

    //! Constructor
    /*!
     *  Constructor for variable step RK integrator settings.
     *  \param integratorType Type of numerical integrator (must be an RK variable step type)
     *  \param initialTime Start time (independent variable) of numerical integration.
     *  \param initialTimeStep Initial time (independent variable) step used in numerical integration.
     *  Adapted during integration
     *  \param coefficientSet Coefficient set (butcher tableau) to use in integration.
     *  \param minimumStepSize Minimum step size for integration. Integration stops (exception thrown) if time step
     *  comes below this value.
     *  \param maximumStepSize Maximum step size for integration.
     *  \param relativeErrorTolerance Relative error tolerance for step size control
     *  \param absoluteErrorTolerance Absolute error tolerance for step size control
     *  \param saveFrequency Frequency at which to save the numerical integrated states (in units of i.e. per n integration
     *  time steps, with n = saveFrequency).
     *  \param assessPropagationTerminationConditionDuringIntegrationSubsteps Whether the propagation termination
     *  conditions should be evaluated during the intermediate sub-steps of the integrator (`true`) or only at the end of
     *  each integration step (`false`).
<<<<<<< HEAD
     *  \param bandwidth maximum error factor for doubling the stepsize (default: 200)
     */
    AdamsBashforthMoultonSettings(
            const TimeType initialTime,
            const TimeType initialTimeStep,
            const TimeType minimumStepSize, const TimeType maximumStepSize,
            const TimeType relativeErrorTolerance = 1.0E-12,
            const TimeType absoluteErrorTolerance = 1.0E-12,
            const int saveFrequency = 1,            
            const bool assessPropagationTerminationConditionDuringIntegrationSubsteps = false,
            const TimeType bandwidth = 200. ):
        IntegratorSettings< TimeType >( adamsBashforthMoulton, initialTime, initialTimeStep, saveFrequency,
                                        assessPropagationTerminationConditionDuringIntegrationSubsteps ),
        minimumStepSize_( minimumStepSize ), maximumStepSize_( maximumStepSize ),
        relativeErrorTolerance_( relativeErrorTolerance ), absoluteErrorTolerance_( absoluteErrorTolerance ),
        bandwidth_( bandwidth ) { }
=======
     *  \param safetyFactorForNextStepSize Safety factor for step size control
     *  \param maximumFactorIncreaseForNextStepSize Maximum increase factor in time step in subsequent iterations.
     *  \param minimumFactorDecreaseForNextStepSize Maximum decrease factor in time step in subsequent iterations.
     */
    BulirschStoerIntegratorSettings(
            const TimeType initialTime,
            const TimeType initialTimeStep,
            const ExtrapolationMethodStepSequences extrapolationSequence,
            const unsigned int maximumNumberOfSteps,
            const TimeType minimumStepSize, const TimeType maximumStepSize,
            const TimeType relativeErrorTolerance = 1.0E-12,
            const TimeType absoluteErrorTolerance = 1.0E-12,
            const int saveFrequency = 1,
            const bool assessPropagationTerminationConditionDuringIntegrationSubsteps = false,
            const TimeType safetyFactorForNextStepSize = 0.7,
            const TimeType maximumFactorIncreaseForNextStepSize = 10.0,
            const TimeType minimumFactorDecreaseForNextStepSize = 0.1 ):
        IntegratorSettings< TimeType >( bulirsch_stoer, initialTime, initialTimeStep, saveFrequency,
                                        assessPropagationTerminationConditionDuringIntegrationSubsteps ),
        extrapolationSequence_( extrapolationSequence ), maximumNumberOfSteps_( maximumNumberOfSteps ),
        minimumStepSize_( minimumStepSize ), maximumStepSize_( maximumStepSize ),
        relativeErrorTolerance_( relativeErrorTolerance ), absoluteErrorTolerance_( absoluteErrorTolerance ),
        safetyFactorForNextStepSize_( safetyFactorForNextStepSize ),
        maximumFactorIncreaseForNextStepSize_( maximumFactorIncreaseForNextStepSize ),
        minimumFactorDecreaseForNextStepSize_( minimumFactorDecreaseForNextStepSize ){ }
>>>>>>> 436c938c

    //! Destructor
    /*!
     *  Destructor
     */
<<<<<<< HEAD
    ~AdamsBashforthMoultonSettings( ){ }
=======
    ~BulirschStoerIntegratorSettings( ){ }

    ExtrapolationMethodStepSequences extrapolationSequence_;

    unsigned int maximumNumberOfSteps_;
>>>>>>> 436c938c

    //! Minimum step size for integration.
    /*!
     *  Minimum step size for integration. Integration stops (exception thrown) if time step comes below this value.
     */
<<<<<<< HEAD
    TimeType minimumStepSize_;

    //! Maximum step size for integration.
    TimeType maximumStepSize_;

    //! Relative error tolerance for step size control
    TimeType relativeErrorTolerance_;

    //! Absolute error tolerance for step size control
    TimeType absoluteErrorTolerance_;

    //! Safety factor for step size control
    TimeType bandwidth_;
=======
    const TimeType minimumStepSize_;

    //! Maximum step size for integration.
    const TimeType maximumStepSize_;

    //! Relative error tolerance for step size control
    const TimeType relativeErrorTolerance_;

    //! Absolute error tolerance for step size control
    const TimeType absoluteErrorTolerance_;

    //! Safety factor for step size control
    const TimeType safetyFactorForNextStepSize_;

    //! Maximum increase factor in time step in subsequent iterations.
    const TimeType maximumFactorIncreaseForNextStepSize_;

    //! Maximum decrease factor in time step in subsequent iterations.
    const TimeType minimumFactorDecreaseForNextStepSize_;
>>>>>>> 436c938c
};

//! Function to create a numerical integrator.
/*!
 *  Function to create a numerical integrator from given integrator settings, state derivative function and initial state.
 *  \param stateDerivativeFunction Function returning the state derivative from current time and state.
 *  \param initialState Initial state for numerical integration
 *  \param integratorSettings Settings for numerical integrator.
 *  \return Numerical integrator object
 */
template< typename IndependentVariableType, typename DependentVariableType, typename TimeStepType = IndependentVariableType >
boost::shared_ptr< numerical_integrators::NumericalIntegrator< IndependentVariableType, DependentVariableType,
DependentVariableType, TimeStepType > > createIntegrator(
        boost::function< DependentVariableType(
            const IndependentVariableType, const DependentVariableType& ) > stateDerivativeFunction,
        const DependentVariableType initialState,
        boost::shared_ptr< IntegratorSettings< IndependentVariableType > > integratorSettings )

{    
    boost::shared_ptr< NumericalIntegrator
            < IndependentVariableType, DependentVariableType, DependentVariableType, TimeStepType > > integrator;

    // Retrieve requested type of integrator
    switch( integratorSettings->integratorType_ )
    {
    case euler:
        integrator = boost::make_shared< EulerIntegrator
                < IndependentVariableType, DependentVariableType, DependentVariableType, TimeStepType > >
                ( stateDerivativeFunction, integratorSettings->initialTime_, initialState ) ;
        break;
    case rungeKutta4:

        integrator = boost::make_shared< RungeKutta4Integrator
                < IndependentVariableType, DependentVariableType, DependentVariableType, TimeStepType > >
                ( stateDerivativeFunction, integratorSettings->initialTime_, initialState ) ;
        break;


    case rungeKuttaVariableStepSize:
    {
        // Check input consistency
        boost::shared_ptr< RungeKuttaVariableStepSizeSettings< IndependentVariableType > > 
            variableStepIntegratorSettings =
                boost::dynamic_pointer_cast< RungeKuttaVariableStepSizeSettings< IndependentVariableType > >(
                    integratorSettings );
        if( variableStepIntegratorSettings == NULL )
        {
           std::runtime_error( "Error, type of integrator settings (rungeKuttaVariableStepSize) not compatible with selected integrator (derived class of IntegratorSettings must be RungeKuttaVariableStepSizeSettings for this type)" );
        }
        else
        {
            // Get requested RK coefficients and create integrator.
            RungeKuttaCoefficients coefficients =  RungeKuttaCoefficients::get(
                        variableStepIntegratorSettings->coefficientSet_ );
            integrator = boost::make_shared<
                    RungeKuttaVariableStepSizeIntegrator
                    < IndependentVariableType, DependentVariableType, DependentVariableType, TimeStepType > >
                    ( coefficients,
                      stateDerivativeFunction, integratorSettings->initialTime_, initialState,
                      static_cast< TimeStepType >( variableStepIntegratorSettings->minimumStepSize_ ),
                      static_cast< TimeStepType >( variableStepIntegratorSettings->maximumStepSize_ ),
                      variableStepIntegratorSettings->relativeErrorTolerance_,
                      variableStepIntegratorSettings->absoluteErrorTolerance_ ,
                      static_cast< TimeStepType >( variableStepIntegratorSettings->safetyFactorForNextStepSize_ ),
                      static_cast< TimeStepType >( variableStepIntegratorSettings->maximumFactorIncreaseForNextStepSize_ ),
                      static_cast< TimeStepType >( variableStepIntegratorSettings->minimumFactorDecreaseForNextStepSize_ ) );
        }
        break;
    }
<<<<<<< HEAD
    case adamsBashforthMoulton:
    {
        // Check input consistency
        boost::shared_ptr< AdamsBashforthMoultonSettings< IndependentVariableType > > 
            variableStepIntegratorSettings =
                boost::dynamic_pointer_cast< AdamsBashforthMoultonSettings< IndependentVariableType > >(
                    integratorSettings );
        if( variableStepIntegratorSettings == NULL )
        {
           std::runtime_error( "Error, type of integrator settings (AdamsBashforthMoultonSettings) not compatible with selected integrator (derived class of IntegratorSettings must be AdamsBashforthMoultonSettings for this type)" );
=======
    case bulirsch_stoer:
    {
        // Check input consistency
        boost::shared_ptr< BulirschStoerIntegratorSettings< IndependentVariableType > > bulirschStoerIntegratorSettings =
                boost::dynamic_pointer_cast< BulirschStoerIntegratorSettings< IndependentVariableType > >(
                    integratorSettings );
        if( bulirschStoerIntegratorSettings == NULL )
        {
           std::runtime_error( "Error, type of integrator settings (rungeKuttaVariableStepSize) not compatible with selected integrator (derived class of IntegratorSettings must be RungeKuttaVariableStepSizeSettings for this type)" );
>>>>>>> 436c938c
        }
        else
        {
            integrator = boost::make_shared<
<<<<<<< HEAD
                    AdamsBashforthMoultonIntegrator
                    < IndependentVariableType, DependentVariableType, DependentVariableType, TimeStepType > >
                    ( stateDerivativeFunction, integratorSettings->initialTime_, initialState,
                      static_cast< TimeStepType >( variableStepIntegratorSettings->minimumStepSize_ ),
                      static_cast< TimeStepType >( variableStepIntegratorSettings->maximumStepSize_ ),
                      variableStepIntegratorSettings->relativeErrorTolerance_,
                      variableStepIntegratorSettings->absoluteErrorTolerance_ ,
                      variableStepIntegratorSettings->bandwidth_ );
=======
                    BulirschStoerVariableStepSizeIntegrator
                    < IndependentVariableType, DependentVariableType, DependentVariableType > >
                    ( getBulirschStoerStepSequence( bulirschStoerIntegratorSettings->extrapolationSequence_,
                                                    bulirschStoerIntegratorSettings->maximumNumberOfSteps_ ),
                      stateDerivativeFunction, integratorSettings->initialTime_, initialState,
                      static_cast< TimeStepType >( bulirschStoerIntegratorSettings->minimumStepSize_ ),
                      static_cast< TimeStepType >( bulirschStoerIntegratorSettings->maximumStepSize_ ),
                      bulirschStoerIntegratorSettings->relativeErrorTolerance_,
                      bulirschStoerIntegratorSettings->absoluteErrorTolerance_,
                      bulirschStoerIntegratorSettings->safetyFactorForNextStepSize_,
                      bulirschStoerIntegratorSettings->maximumFactorIncreaseForNextStepSize_,
                      bulirschStoerIntegratorSettings->minimumFactorDecreaseForNextStepSize_ );
>>>>>>> 436c938c
        }
        break;
    }
    default:
        std::runtime_error(
                    "Error, integrator " +  std::to_string( integratorSettings->integratorType_ ) +
                    "not found. " );    }
    return integrator;
}

} // namespace numerical_integrators

} // namespace tudat

#endif // TUDAT_CREATENUMERICALINTEGRATOR_H<|MERGE_RESOLUTION|>--- conflicted
+++ resolved
@@ -1,4 +1,4 @@
-/*    Copyright (c) 2010-2018, Delft University of Technology
+/*    Copyright (c) 2010-2017, Delft University of Technology
  *    All rigths reserved
  *
  *    This file is part of the Tudat. Redistribution and use in source and
@@ -35,11 +35,8 @@
     rungeKutta4,
     euler,
     rungeKuttaVariableStepSize,
-<<<<<<< HEAD
+    bulirsch_stoer,
     adamsBashforthMoulton
-=======
-    bulirsch_stoer,
->>>>>>> 436c938c
 };
 
 //! Class to define settings of numerical integrator
@@ -71,9 +68,9 @@
                         const int saveFrequency = 1,
                         const bool assessPropagationTerminationConditionDuringIntegrationSubsteps = false )
         : integratorType_( integratorType ),
-        initialTime_( initialTime ), initialTimeStep_( initialTimeStep ),
-        saveFrequency_( saveFrequency ), assessPropagationTerminationConditionDuringIntegrationSubsteps_(
-                                             assessPropagationTerminationConditionDuringIntegrationSubsteps ){ }
+          initialTime_( initialTime ), initialTimeStep_( initialTimeStep ),
+          saveFrequency_( saveFrequency ), assessPropagationTerminationConditionDuringIntegrationSubsteps_(
+                                               assessPropagationTerminationConditionDuringIntegrationSubsteps ){ }
 
     //! Virtual destructor.
     /*!
@@ -206,20 +203,8 @@
     TimeType minimumFactorDecreaseForNextStepSize_;
 };
 
-<<<<<<< HEAD
-
-//! Class to define settings of variable step ABAM numerical integrator
-/*!
- *  Class to define settings of variable step ABAM  numerical integrator, 
- *  for instance for use in numerical integration of equations of motion/
- *  variational equations.
- */
-template< typename TimeType = double >
-class AdamsBashforthMoultonSettings: public IntegratorSettings< TimeType >
-=======
 template< typename TimeType = double >
 class BulirschStoerIntegratorSettings: public IntegratorSettings< TimeType >
->>>>>>> 436c938c
 {
 public:
 
@@ -241,24 +226,6 @@
      *  \param assessPropagationTerminationConditionDuringIntegrationSubsteps Whether the propagation termination
      *  conditions should be evaluated during the intermediate sub-steps of the integrator (`true`) or only at the end of
      *  each integration step (`false`).
-<<<<<<< HEAD
-     *  \param bandwidth maximum error factor for doubling the stepsize (default: 200)
-     */
-    AdamsBashforthMoultonSettings(
-            const TimeType initialTime,
-            const TimeType initialTimeStep,
-            const TimeType minimumStepSize, const TimeType maximumStepSize,
-            const TimeType relativeErrorTolerance = 1.0E-12,
-            const TimeType absoluteErrorTolerance = 1.0E-12,
-            const int saveFrequency = 1,            
-            const bool assessPropagationTerminationConditionDuringIntegrationSubsteps = false,
-            const TimeType bandwidth = 200. ):
-        IntegratorSettings< TimeType >( adamsBashforthMoulton, initialTime, initialTimeStep, saveFrequency,
-                                        assessPropagationTerminationConditionDuringIntegrationSubsteps ),
-        minimumStepSize_( minimumStepSize ), maximumStepSize_( maximumStepSize ),
-        relativeErrorTolerance_( relativeErrorTolerance ), absoluteErrorTolerance_( absoluteErrorTolerance ),
-        bandwidth_( bandwidth ) { }
-=======
      *  \param safetyFactorForNextStepSize Safety factor for step size control
      *  \param maximumFactorIncreaseForNextStepSize Maximum increase factor in time step in subsequent iterations.
      *  \param minimumFactorDecreaseForNextStepSize Maximum decrease factor in time step in subsequent iterations.
@@ -284,27 +251,102 @@
         safetyFactorForNextStepSize_( safetyFactorForNextStepSize ),
         maximumFactorIncreaseForNextStepSize_( maximumFactorIncreaseForNextStepSize ),
         minimumFactorDecreaseForNextStepSize_( minimumFactorDecreaseForNextStepSize ){ }
->>>>>>> 436c938c
 
     //! Destructor
     /*!
      *  Destructor
      */
-<<<<<<< HEAD
+    ~BulirschStoerIntegratorSettings( ){ }
+
+    ExtrapolationMethodStepSequences extrapolationSequence_;
+
+    unsigned int maximumNumberOfSteps_;
+
+    //! Minimum step size for integration.
+    /*!
+     *  Minimum step size for integration. Integration stops (exception thrown) if time step comes below this value.
+     */
+    const TimeType minimumStepSize_;
+
+    //! Maximum step size for integration.
+    const TimeType maximumStepSize_;
+
+    //! Relative error tolerance for step size control
+    const TimeType relativeErrorTolerance_;
+
+    //! Absolute error tolerance for step size control
+    const TimeType absoluteErrorTolerance_;
+
+    //! Safety factor for step size control
+    const TimeType safetyFactorForNextStepSize_;
+
+    //! Maximum increase factor in time step in subsequent iterations.
+    const TimeType maximumFactorIncreaseForNextStepSize_;
+
+    //! Maximum decrease factor in time step in subsequent iterations.
+    const TimeType minimumFactorDecreaseForNextStepSize_;
+};
+
+
+//! Class to define settings of variable step ABAM numerical integrator
+/*!
+ *  Class to define settings of variable step ABAM  numerical integrator,
+ *  for instance for use in numerical integration of equations of motion/
+ *  variational equations.
+ */
+template< typename TimeType = double >
+class AdamsBashforthMoultonSettings: public IntegratorSettings< TimeType >
+{
+public:
+
+    //! Constructor
+    /*!
+     *  Constructor for variable step RK integrator settings.
+     *  \param integratorType Type of numerical integrator (must be an RK variable step type)
+     *  \param initialTime Start time (independent variable) of numerical integration.
+     *  \param initialTimeStep Initial time (independent variable) step used in numerical integration.
+     *  Adapted during integration
+     *  \param coefficientSet Coefficient set (butcher tableau) to use in integration.
+     *  \param minimumStepSize Minimum step size for integration. Integration stops (exception thrown) if time step
+     *  comes below this value.
+     *  \param maximumStepSize Maximum step size for integration.
+     *  \param relativeErrorTolerance Relative error tolerance for step size control
+     *  \param absoluteErrorTolerance Absolute error tolerance for step size control
+     *  \param saveFrequency Frequency at which to save the numerical integrated states (in units of i.e. per n integration
+     *  time steps, with n = saveFrequency).
+     *  \param assessPropagationTerminationConditionDuringIntegrationSubsteps Whether the propagation termination
+     *  conditions should be evaluated during the intermediate sub-steps of the integrator (`true`) or only at the end of
+     *  each integration step (`false`).
+     *  \param bandwidth maximum error factor for doubling the stepsize (default: 200)
+     */
+    AdamsBashforthMoultonSettings(
+            const TimeType initialTime,
+            const TimeType initialTimeStep,
+            const TimeType minimumStepSize, const TimeType maximumStepSize,
+            const TimeType relativeErrorTolerance = 1.0E-12,
+            const TimeType absoluteErrorTolerance = 1.0E-12,
+            const int minimumOrder = 6,
+            const int maximumOrder = 11,
+            const int saveFrequency = 1,
+            const bool assessPropagationTerminationConditionDuringIntegrationSubsteps = false,
+            const TimeType bandwidth = 200. ):
+        IntegratorSettings< TimeType >( adamsBashforthMoulton, initialTime, initialTimeStep, saveFrequency,
+                                        assessPropagationTerminationConditionDuringIntegrationSubsteps ),
+        minimumStepSize_( minimumStepSize ), maximumStepSize_( maximumStepSize ),
+        relativeErrorTolerance_( relativeErrorTolerance ), absoluteErrorTolerance_( absoluteErrorTolerance ),
+        minimumOrder_( minimumOrder ), maximumOrder_( maximumOrder ),
+        bandwidth_( bandwidth ) { }
+
+    //! Destructor
+    /*!
+     *  Destructor
+     */
     ~AdamsBashforthMoultonSettings( ){ }
-=======
-    ~BulirschStoerIntegratorSettings( ){ }
-
-    ExtrapolationMethodStepSequences extrapolationSequence_;
-
-    unsigned int maximumNumberOfSteps_;
->>>>>>> 436c938c
 
     //! Minimum step size for integration.
     /*!
      *  Minimum step size for integration. Integration stops (exception thrown) if time step comes below this value.
      */
-<<<<<<< HEAD
     TimeType minimumStepSize_;
 
     //! Maximum step size for integration.
@@ -316,30 +358,14 @@
     //! Absolute error tolerance for step size control
     TimeType absoluteErrorTolerance_;
 
+    const int minimumOrder_;
+
+    const int maximumOrder_;
+
     //! Safety factor for step size control
     TimeType bandwidth_;
-=======
-    const TimeType minimumStepSize_;
-
-    //! Maximum step size for integration.
-    const TimeType maximumStepSize_;
-
-    //! Relative error tolerance for step size control
-    const TimeType relativeErrorTolerance_;
-
-    //! Absolute error tolerance for step size control
-    const TimeType absoluteErrorTolerance_;
-
-    //! Safety factor for step size control
-    const TimeType safetyFactorForNextStepSize_;
-
-    //! Maximum increase factor in time step in subsequent iterations.
-    const TimeType maximumFactorIncreaseForNextStepSize_;
-
-    //! Maximum decrease factor in time step in subsequent iterations.
-    const TimeType minimumFactorDecreaseForNextStepSize_;
->>>>>>> 436c938c
 };
+
 
 //! Function to create a numerical integrator.
 /*!
@@ -380,13 +406,12 @@
     case rungeKuttaVariableStepSize:
     {
         // Check input consistency
-        boost::shared_ptr< RungeKuttaVariableStepSizeSettings< IndependentVariableType > > 
-            variableStepIntegratorSettings =
+        boost::shared_ptr< RungeKuttaVariableStepSizeSettings< IndependentVariableType > > variableStepIntegratorSettings =
                 boost::dynamic_pointer_cast< RungeKuttaVariableStepSizeSettings< IndependentVariableType > >(
                     integratorSettings );
         if( variableStepIntegratorSettings == NULL )
         {
-           std::runtime_error( "Error, type of integrator settings (rungeKuttaVariableStepSize) not compatible with selected integrator (derived class of IntegratorSettings must be RungeKuttaVariableStepSizeSettings for this type)" );
+            std::runtime_error( "Error, type of integrator settings (rungeKuttaVariableStepSize) not compatible with selected integrator (derived class of IntegratorSettings must be RungeKuttaVariableStepSizeSettings for this type)" );
         }
         else
         {
@@ -408,18 +433,6 @@
         }
         break;
     }
-<<<<<<< HEAD
-    case adamsBashforthMoulton:
-    {
-        // Check input consistency
-        boost::shared_ptr< AdamsBashforthMoultonSettings< IndependentVariableType > > 
-            variableStepIntegratorSettings =
-                boost::dynamic_pointer_cast< AdamsBashforthMoultonSettings< IndependentVariableType > >(
-                    integratorSettings );
-        if( variableStepIntegratorSettings == NULL )
-        {
-           std::runtime_error( "Error, type of integrator settings (AdamsBashforthMoultonSettings) not compatible with selected integrator (derived class of IntegratorSettings must be AdamsBashforthMoultonSettings for this type)" );
-=======
     case bulirsch_stoer:
     {
         // Check input consistency
@@ -428,22 +441,11 @@
                     integratorSettings );
         if( bulirschStoerIntegratorSettings == NULL )
         {
-           std::runtime_error( "Error, type of integrator settings (rungeKuttaVariableStepSize) not compatible with selected integrator (derived class of IntegratorSettings must be RungeKuttaVariableStepSizeSettings for this type)" );
->>>>>>> 436c938c
+            std::runtime_error( "Error, type of integrator settings (rungeKuttaVariableStepSize) not compatible with selected integrator (derived class of IntegratorSettings must be RungeKuttaVariableStepSizeSettings for this type)" );
         }
         else
         {
             integrator = boost::make_shared<
-<<<<<<< HEAD
-                    AdamsBashforthMoultonIntegrator
-                    < IndependentVariableType, DependentVariableType, DependentVariableType, TimeStepType > >
-                    ( stateDerivativeFunction, integratorSettings->initialTime_, initialState,
-                      static_cast< TimeStepType >( variableStepIntegratorSettings->minimumStepSize_ ),
-                      static_cast< TimeStepType >( variableStepIntegratorSettings->maximumStepSize_ ),
-                      variableStepIntegratorSettings->relativeErrorTolerance_,
-                      variableStepIntegratorSettings->absoluteErrorTolerance_ ,
-                      variableStepIntegratorSettings->bandwidth_ );
-=======
                     BulirschStoerVariableStepSizeIntegrator
                     < IndependentVariableType, DependentVariableType, DependentVariableType > >
                     ( getBulirschStoerStepSequence( bulirschStoerIntegratorSettings->extrapolationSequence_,
@@ -456,7 +458,58 @@
                       bulirschStoerIntegratorSettings->safetyFactorForNextStepSize_,
                       bulirschStoerIntegratorSettings->maximumFactorIncreaseForNextStepSize_,
                       bulirschStoerIntegratorSettings->minimumFactorDecreaseForNextStepSize_ );
->>>>>>> 436c938c
+        }
+        break;
+    }
+    case adamsBashforthMoulton:
+    {
+        // Check input consistency
+        boost::shared_ptr< AdamsBashforthMoultonSettings< IndependentVariableType > >
+                variableStepIntegratorSettings =
+                boost::dynamic_pointer_cast< AdamsBashforthMoultonSettings< IndependentVariableType > >(
+                    integratorSettings );
+        if( variableStepIntegratorSettings == NULL )
+        {
+            std::runtime_error( "Error, type of integrator settings (AdamsBashforthMoultonSettings) not compatible with selected integrator (derived class of IntegratorSettings must be AdamsBashforthMoultonSettings for this type)" );
+        }
+        else
+        {
+            integrator = boost::make_shared<
+                    AdamsBashforthMoultonIntegrator
+                    < IndependentVariableType, DependentVariableType, DependentVariableType, TimeStepType > >
+                    ( stateDerivativeFunction, integratorSettings->initialTime_, initialState,
+                      static_cast< TimeStepType >( variableStepIntegratorSettings->minimumStepSize_ ),
+                      static_cast< TimeStepType >( variableStepIntegratorSettings->maximumStepSize_ ),
+                      variableStepIntegratorSettings->relativeErrorTolerance_,
+                      variableStepIntegratorSettings->absoluteErrorTolerance_ ,
+                      variableStepIntegratorSettings->bandwidth_ );
+
+            boost::dynamic_pointer_cast<
+                                AdamsBashforthMoultonIntegrator
+                                < IndependentVariableType, DependentVariableType, DependentVariableType, TimeStepType > >(
+                        integrator )->setMinimumOrder( variableStepIntegratorSettings->minimumOrder_ );
+            boost::dynamic_pointer_cast<
+                                AdamsBashforthMoultonIntegrator
+                                < IndependentVariableType, DependentVariableType, DependentVariableType, TimeStepType > >(
+                        integrator )->setMaximumOrder( variableStepIntegratorSettings->maximumOrder_ );
+            if( variableStepIntegratorSettings->minimumOrder_ ==
+                    variableStepIntegratorSettings->maximumOrder_ )
+            {
+                boost::dynamic_pointer_cast<
+                                    AdamsBashforthMoultonIntegrator
+                                    < IndependentVariableType, DependentVariableType, DependentVariableType, TimeStepType > >(
+                            integrator )->setFixedOrder( true );
+            }
+
+            if( variableStepIntegratorSettings->minimumStepSize_ ==
+                    variableStepIntegratorSettings->maximumStepSize_ )
+            {
+                boost::dynamic_pointer_cast<
+                                    AdamsBashforthMoultonIntegrator
+                                    < IndependentVariableType, DependentVariableType, DependentVariableType, TimeStepType > >(
+                            integrator )->setFixedStepSize( true );
+            }
+
         }
         break;
     }
