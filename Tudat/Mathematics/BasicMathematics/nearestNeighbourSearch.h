--- conflicted
+++ resolved
@@ -333,11 +333,7 @@
                 {
 
                     int middleIndex;
-<<<<<<< HEAD
-                    if( !( upperIndex - lowerIndex > 0 ) )
-=======
                     if( !( upperIndex - lowerIndex  > 0 ) )
->>>>>>> 4fa5a7a9
                     {
                         throw std::runtime_error( "Error, upper and lower indices are inconsistent in nearest neighbour search" +
                                                   boost::lexical_cast< std::string >( upperIndex ) + " " +
