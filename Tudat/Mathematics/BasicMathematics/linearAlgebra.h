--- conflicted
+++ resolved
@@ -116,72 +116,8 @@
 double computeNormOfVectorDifference( const Eigen::Vector3d& vector0,
                                       const Eigen::Vector3d& vector1 );
 
-<<<<<<< HEAD
-double getConditionNumberOfInformationMatrix( const Eigen::MatrixXd informationMatrix );
-
-double getConditionNumberOfDecomposedMatrix( const Eigen::JacobiSVD< Eigen::MatrixXd >& singularValueDecomposition );
-
-Eigen::JacobiSVD< Eigen::MatrixXd > getSVDDecompositionOfInformationMatrix( const Eigen::MatrixXd& informationMatrix );
-
-Eigen::VectorXd solveSystemOfEquationsWithSvd( const Eigen::MatrixXd matrixToInvert,
-                                               const Eigen::VectorXd rightHandSideVector,
-                                               const bool checkConditionNumber = 1,
-                                               const double maximumAllowedConditionNumber = 1.0E-8 );
-
-Eigen::MatrixXd multiplyInformationMatrixByDiagonalWeightMatrix(
-        const Eigen::MatrixXd& informationMatrix,
-        const Eigen::VectorXd& diagonalOfWeightMatrix );
-
-Eigen::MatrixXd calculateCovarianceMatrixWithConsiderParameters(
-        const Eigen::MatrixXd& informationMatrix,
-        const Eigen::VectorXd& diagonalOfWeightMatrix,
-        const Eigen::MatrixXd& inverseOfAPrioriCovarianceMatrix,
-        const Eigen::MatrixXd& considerInformationMatrix,
-        const Eigen::MatrixXd& considerCovarianceMatrix );
-
-Eigen::MatrixXd calculateInverseOfUpdatedCovarianceMatrix(
-        const Eigen::MatrixXd& informationMatrix,
-        const Eigen::VectorXd& diagonalOfWeightMatrix,
-        const Eigen::MatrixXd& inverseOfAPrioriCovarianceMatrix );
-
-Eigen::MatrixXd calculateInverseOfUpdatedCovarianceMatrix(
-        const Eigen::MatrixXd& informationMatrix,
-        const Eigen::VectorXd& diagonalOfWeightMatrix );
-
-std::pair< Eigen::VectorXd, Eigen::MatrixXd > performLeastSquaresAdjustmentFromInformationMatrix(
-        const Eigen::MatrixXd& informationMatrix,
-        const Eigen::VectorXd& observationResiduals,
-        const Eigen::VectorXd& diagonalOfWeightMatrix,
-        const Eigen::MatrixXd& inverseOfAPrioriCovarianceMatrix,
-        const Eigen::VectorXd& aPrioriAdjustmentEstimate,
-        const bool checkConditionNumber = 1,
-        const double maximumAllowedConditionNumber = 1.0E8  );
-
-std::pair< Eigen::VectorXd, Eigen::MatrixXd > performLeastSquaresAdjustmentFromInformationMatrix(
-        const Eigen::MatrixXd& informationMatrix,
-        const Eigen::VectorXd& observationResiduals,
-        const Eigen::VectorXd& diagonalOfWeightMatrix,
-        const bool checkConditionNumber = 1,
-        const double maximumAllowedConditionNumber = 1.0E8  );
-
-std::pair< Eigen::VectorXd, Eigen::MatrixXd > performLeastSquaresAdjustmentFromInformationMatrix(
-        const Eigen::MatrixXd& informationMatrix,
-        const Eigen::VectorXd& observationResiduals,
-        const bool checkConditionNumber = 1,
-        const double maximumAllowedConditionNumber = 1.0E8 );
-
-Eigen::VectorXd getLeastSquaresPolynomialFit(
-        const Eigen::VectorXd& independentValues,
-        const Eigen::VectorXd& dependentValues,
-        const std::vector< double >& polynomialPowers );
-
-std::vector< double > getLeastSquaresPolynomialFit(
-        const std::map< double, double >& independentDependentValueMap,
-        const std::vector< double >& polynomialPowers );
-=======
 
 
->>>>>>> 9a678a66
 
 } // namespace linear_algebra
 
