--- conflicted
+++ resolved
@@ -49,13 +49,8 @@
 //! Function to put a vector in 'quaternion format', i.e. a Quaterniond.
 /*!
  * Function to put a vector in 'quaternion format', i.e. a Quaterniond.
-<<<<<<< HEAD
- * \param vector format of input quaternion.
- * \return quaternion Quaternion that is to be put into vector format.
-=======
  * \param vector Vector format of input quaternion.
  * \return Quaternion that is to be put into vector format.
->>>>>>> ecd4ceda
  */
 Eigen::Quaterniond convertVectorToQuaternionFormat( const Eigen::Vector4d& vector );
 
