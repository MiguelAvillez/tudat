/*    Copyright (c) 2010-2018, Delft University of Technology
 *    All rigths reserved
 *
 *    This file is part of the Tudat. Redistribution and use in source and
 *    binary forms, with or without modification, are permitted exclusively
 *    under the terms of the Modified BSD license. You should have received
 *    a copy of the license with this file. If not, please or visit:
 *    http://tudat.tudelft.nl/LICENSE.
 */

#ifndef TUDAT_CREATEINTERPOLATOR_H
#define TUDAT_CREATEINTERPOLATOR_H

#include <iostream>

#include <boost/make_shared.hpp>
#include <memory>

#include "Tudat/Mathematics/Interpolators/linearInterpolator.h"
#include "Tudat/Mathematics/Interpolators/cubicSplineInterpolator.h"
#include "Tudat/Mathematics/Interpolators/hermiteCubicSplineInterpolator.h"
#include "Tudat/Mathematics/Interpolators/lagrangeInterpolator.h"
#include "Tudat/Mathematics/Interpolators/piecewiseConstantInterpolator.h"

#include "Tudat/Mathematics/Interpolators/multiLinearInterpolator.h"

#include "Tudat/InputOutput/mapTextFileReader.h"

namespace tudat
{

namespace interpolators
{

//! Enumeration of available interpolator types.
enum InterpolatorTypes
{
    linear_interpolator = 0,
    multi_linear_interpolator = 1,
    cubic_spline_interpolator = 2,
    lagrange_interpolator = 3,
    hermite_spline_interpolator = 4,
    piecewise_constant_interpolator = 5
};

//! Base class for providing settings for creating an interpolator.
/*!
 *  Base class for providing settings for creating an interpolator using the createInterpolator
 *  function. This base class is not-functional, i.e. a derived class needs to be used.
 */
class InterpolatorSettings
{  
public:

    //! Default constructor.
    /*!
     *  Default constructor. Constructor taking a vector of boundary handling methods. The vector length needs
     *  to be equal to the number of dimensions.
     *  \param interpolatorType Selected type of interpolator.
     *  \param selectedLookupScheme Selected type of lookup scheme for independent variables.
     *  \param useLongDoubleTimeStep Boolean denoting whether time step is to be a long double,
     *      time step is a double if false.
     *  \param boundaryHandling Vector of boundary handling methods, in case independent variable is outside the
     *      specified range.
     */
    InterpolatorSettings( const InterpolatorTypes interpolatorType,
                          const AvailableLookupScheme selectedLookupScheme = huntingAlgorithm,
                          const bool useLongDoubleTimeStep = false,
                          const std::vector< BoundaryInterpolationType >& boundaryHandling = std::vector< BoundaryInterpolationType >( ) ) :
        interpolatorType_( interpolatorType ), selectedLookupScheme_( selectedLookupScheme ),
        useLongDoubleTimeStep_( useLongDoubleTimeStep ), boundaryHandling_( boundaryHandling )
    {
        // Check that if interpolator type matches with number of dimensions
        std::vector< bool > isMethodOneDimensional = std::vector< bool >( 6, true );
        isMethodOneDimensional.at( static_cast< unsigned int >( multi_linear_interpolator ) ) = false;
        if ( boundaryHandling_.size( ) > 1 && isMethodOneDimensional.at( static_cast< unsigned int >( interpolatorType_ ) ) )
        {
            throw std::runtime_error( "Error while creating interpolator settings. Number of dimensions is greater "
                                      "than 1, but a one-dimensional interpolator has been selected." );
        }

        // Assign default value for boundary handling for one dimension
        if ( boundaryHandling_.empty( ) && isMethodOneDimensional.at( static_cast< unsigned int >( interpolatorType_ ) ) )
        {
            boundaryHandling_ = std::vector< BoundaryInterpolationType >( 1, extrapolate_at_boundary );
        }
    }

    //! Constructor.
    /*!
     *  Constructor. Constructor taking a single boundary handling method.
     *  \param interpolatorType Selected type of interpolator.
     *  \param selectedLookupScheme Selected type of lookup scheme for independent variables.
     *  \param useLongDoubleTimeStep Boolean denoting whether time step is to be a long double,
     *      time step is a double if false.
     *  \param boundaryHandling Boundary handling method, in case independent variable is outside the
     *      specified range.
     */
    InterpolatorSettings( const InterpolatorTypes interpolatorType,
                          const AvailableLookupScheme selectedLookupScheme,
                          const bool useLongDoubleTimeStep,
                          const BoundaryInterpolationType boundaryHandling ) :
        InterpolatorSettings( interpolatorType, selectedLookupScheme, useLongDoubleTimeStep,
                              std::vector< BoundaryInterpolationType >( 1, boundaryHandling ) )
    { }

    //! Virtual destructor.
    virtual ~InterpolatorSettings( ) { }

    //! Function to get the selected type of interpolator.
    /*!
     * Function to get the selected type of interpolator.
     * \return Selected type of interpolator.
     */
    InterpolatorTypes getInterpolatorType( )
    {
        return interpolatorType_;
    }

    //! Function to get the selected type of lookup scheme for independent variables.
    /*!
     * Function to get the selected type of lookup scheme for independent variables.
     * \return Selected type of lookup scheme for independent variables.
     */
    AvailableLookupScheme getSelectedLookupScheme( )
    {
        return selectedLookupScheme_;
    }

    //! Function to reset the use of long double type for time step.
    /*!
     * Function to reset the use of long double type for time step.
     * \param Boolean denoting whether time step is to be a long double.
     */
    void resetUseLongDoubleTimeStep( const bool useLongDoubleTimeStep )
    {
        useLongDoubleTimeStep_ = useLongDoubleTimeStep;
    }

    //! Function to get a boolean denoting whether time step is to be a long double.
    /*!
     * Function to get a boolean denoting whether time step is to be a long double.
     * \return Boolean denoting whether time step is to be a long double.
     */
    bool getUseLongDoubleTimeStep( )
    {
        return useLongDoubleTimeStep_;
    }

    //! Function to retrieve boundary handling method.
    /*!
     * Function to retrieve boundary handling method.
     * \return Boundary handling method.
     */
    std::vector< BoundaryInterpolationType > getBoundaryHandling( )
    {
        return boundaryHandling_;
    }

protected:

    //! Selected type of interpolator.
    InterpolatorTypes interpolatorType_;

    //! Selected type of lookup scheme for independent variables.
    AvailableLookupScheme selectedLookupScheme_;

    //! Boolean denoting whether time step is to be a long double.
    bool useLongDoubleTimeStep_;

    //! Boundary handling method.
    std::vector< BoundaryInterpolationType > boundaryHandling_;

};

//! Class for providing settings to creating a Lagrange interpolator.
class LagrangeInterpolatorSettings : public InterpolatorSettings
{
public:

    //! Constructor.
    /*!
     * Constructor.
     * \param interpolatorOrder Order of the Lagrange interpolator that is to be created.
     * \param useLongDoubleTimeStep Boolean denoting whether time step is to be a long double,
     * time step is a double if false.
     * \param selectedLookupScheme Selected type of lookup scheme for independent variables.
     * \param boundaryHandling Variable denoting the method by which the boundary interpolation is handled.
     */
    LagrangeInterpolatorSettings(
            const int interpolatorOrder,
            const bool useLongDoubleTimeStep = 0,
            const AvailableLookupScheme selectedLookupScheme = huntingAlgorithm,
            const LagrangeInterpolatorBoundaryHandling lagrangeBoundaryHandling = lagrange_cubic_spline_boundary_interpolation,
            const BoundaryInterpolationType boundaryHandling = extrapolate_at_boundary ) :
        InterpolatorSettings( lagrange_interpolator, selectedLookupScheme, useLongDoubleTimeStep, boundaryHandling ),
        interpolatorOrder_( interpolatorOrder ),
        lagrangeBoundaryHandling_( lagrangeBoundaryHandling )
    { }

    //! Destructor
    ~LagrangeInterpolatorSettings( ){ }

    //! Function to get the order of the Lagrange interpolator that is to be created.
    /*!
     * Function to get the order of the Lagrange interpolator that is to be created.
     * \return Order of the Lagrange interpolator that is to be created.
     */
    int getInterpolatorOrder( )
    {
        return interpolatorOrder_;
    }

    //! Function to retrieve Lagrange boundary handling method.
    /*!
     * Function to retrieve Lagrange boundary handling method.
     * \return Lagrange boundary handling method.
     */
    LagrangeInterpolatorBoundaryHandling getLagrangeBoundaryHandling( )
    {
        return lagrangeBoundaryHandling_;
    }

protected:

    //! Order of the Lagrange interpolator that is to be created.
    int interpolatorOrder_;

    //! Lagrange boundary handling method.
    LagrangeInterpolatorBoundaryHandling lagrangeBoundaryHandling_;

};

//! Class defening the settings to be used to create a map of data (used for interpolation).
/*!
 * @copybrief DataMapSettings
 * The class can be used to provided a map directly, or as a base class for loading the map using different procedures.
 */
template< typename IndependentType, typename DependentType >
class DataMapSettings
{
public:

    //! Empty constructor.
    /*!
     * Empty constructor.
     */
    DataMapSettings( ) { }

    //! Constructor with a data map.
    /*!
     * Constructor to be used when the data map is provided directly.
     * \param dataMap The data map containing values for the independent and dependent variables.
     */
    DataMapSettings( const std::map< IndependentType, DependentType >& dataMap ) : dataMap_( dataMap ) { }

    //! Virtual destructor
    virtual ~DataMapSettings( ) { }

    //! Get the data map associated to the current setting object.
    /*!
     * @copybrief getDataMap
     * \return The data map associated to the current setting object.
     */
    virtual std::map< IndependentType, DependentType > getDataMap( ) const
    {
        return dataMap_;
    }

protected:

    //! The data map directly provided by the user in the constructor.
    const std::map< IndependentType, DependentType > dataMap_;

};

//! Class defening the settings to be used to create a map of data (used for interpolation).
/*!
 * @copybrief IndependentDependentDataMapSettings
 * The data map will be created by combining values of independent and dependent variables.
 */
template< typename IndependentType, typename DependentType >
class IndependentDependentDataMapSettings : public DataMapSettings< IndependentType, DependentType >
{
public:

    //! Consturctor.
    /*!
     * Constructor.
     * \param independentVariableValues Vector containing the values of the indepedent variable.
     * \param dependentVariableValues Vector containing the values of the depedent variable.
     */
    IndependentDependentDataMapSettings( const std::vector< IndependentType >& independentVariableValues,
                                         const std::vector< DependentType >& dependentVariableValues ) :
        DataMapSettings< IndependentType, DependentType >( ),
        independentVariableValues_( independentVariableValues ),
        dependentVariableValues_( dependentVariableValues ) { }

    //! Virtual destructor
    virtual ~IndependentDependentDataMapSettings( ) { }

    //! Vector containing the values of the indepedent variable.
    std::vector< IndependentType > independentVariableValues_;

    //! Vector containing the values of the depedent variable.
    std::vector< DependentType > dependentVariableValues_;

    //! Get the data map associated to the current setting object.
    /*!
     * @copybrief getDataMap
     * The map is created from the provided vectors of independent and depedent variables values.
     * \return The data map associated to the current setting object.
     */
    virtual std::map< IndependentType, DependentType > getDataMap( ) const
    {
        if ( independentVariableValues_.size( ) != dependentVariableValues_.size( ) )
        {
            std::cerr << "Could not get data map because the size of the independent and dependent variables values "
                         "is inconsistent." << std::endl;
            throw;
        }
        std::map< IndependentType, DependentType > dataMap;
        for ( unsigned int i = 0; i < independentVariableValues_.size( ); ++i )
        {
            dataMap[ independentVariableValues_.at( i ) ] = dependentVariableValues_.at( i );
        }
        return dataMap;
    }

};

//! Class defening the settings to be used to create a map of data (used for interpolation).
/*!
 * @copybrief FromFileDataMapSettings
 * The data map will be read from a file.
 */
template< typename EigenVectorType >
class FromFileDataMapSettings : public DataMapSettings< typename EigenVectorType::Scalar, EigenVectorType >
{
public:

    //! Constructor.
    /*!
     * Constructor.
     * \param relativeFilePath Relative path to the file from which the map is to be loaded.
     */
    FromFileDataMapSettings( const std::string& relativeFilePath ) :
        DataMapSettings< typename EigenVectorType::Scalar, EigenVectorType >( ),
        relativeFilePath_( relativeFilePath ) { }

    //! Virtual destructor
    virtual ~FromFileDataMapSettings( ) { }

    //! Relative path to the file from which the map is to be loaded.
    std::string relativeFilePath_;

    //! Get the data map associated to the current setting object.
    /*!
     * @copybrief getDataMap
     * The map is loaded from the specified relativeFilePath_.
     * \return The data map associated to the current setting object.
     */
    virtual std::map< typename EigenVectorType::Scalar, EigenVectorType > getDataMap( ) const
    {
        return input_output::readEigenVectorMapFromFile< EigenVectorType >( relativeFilePath_ );
    }

};

//! Class defening the settings to be used to create a map of data (used for interpolation).
/*!
 * @copybrief HermiteDataSettings
 * The data map will be created directly, in addition to the first derivatives.
 */
template< typename IndependentType, typename DependentType >
class HermiteDataSettings : public DataMapSettings< IndependentType, DependentType >
{
public:

    //! Constructor.
    /*!
     * Constructor.
     * \param dataToInterpolate The data map containing values for the independent and dependent variables.
     * \param firstDerivativeOfDependentVariables Vector containing the first derivatives of the depedent variables.
     */
    HermiteDataSettings( const std::map< IndependentType, DependentType >& dataToInterpolate,
                         const std::vector< DependentType >& firstDerivativeOfDependentVariables ) :
        DataMapSettings< IndependentType, DependentType >( dataToInterpolate ),
        firstDerivativeOfDependentVariables_( firstDerivativeOfDependentVariables ) { }

    //! Virtual destructor
    virtual ~HermiteDataSettings( ) { }

    //! Vector containing the first derivatives of the depedent variables.
    std::vector< DependentType > firstDerivativeOfDependentVariables_;

};

//! Class containing (the settings to create) the data needed for the interpolation and the settings to create the
//! interpolator.
/*!
 * @copybrief DataInterpolationSettings
 */
template< typename IndependentType, typename DependentType >
class DataInterpolationSettings
{
public:

    //! Constructor.
    /*!
     * Constructor.
     * \param dataSettings Object containing (the settings to create) the data needed for the interpolation.
     * \param interpolatorSettings Object containing the settings to create the interpolator to be used.
     */
    DataInterpolationSettings(
            const std::shared_ptr< DataMapSettings< IndependentType, DependentType > >& dataSettings,
            const std::shared_ptr< InterpolatorSettings >& interpolatorSettings ) :
        dataSettings_( dataSettings ), interpolatorSettings_( interpolatorSettings ) { }

    //! Virtual destructor
    virtual ~DataInterpolationSettings( ){ }

    //! Object containing (the settings to create) the data needed for the interpolation.
    std::shared_ptr< DataMapSettings< IndependentType, DependentType > > dataSettings_;

    //! Object containing the settings to create the interpolator to be used.
<<<<<<< HEAD
    std::shared_ptr< InterpolatorSettings > interpolatorSettings_;
};
=======
    boost::shared_ptr< InterpolatorSettings > interpolatorSettings_;
>>>>>>> 7a334d32

};

//! Function to create a one-dimensional interpolator
/*!
 *  Function to create a one-dimensional interpolator from the data that is to be interpolated,
 *  as well as the settings that are to be used to create the interpolator.
 *  \param dataToInterpolate Map providing data that is to be interpolated (key = independent
 *  variables, value = dependent variables)
 *  \param interpolatorSettings Settings that are to be used to create interpolator
 *  \param firstDerivativeOfDependentVariables First derivative of dependent variables w.r.t. independent variable at
 *  independent variables values in values of dataToInterpolate. By default, this vector is empty, it only needs to
 *  be supplied if the selected interpolator requires this data (e.g. Hermite spline).
 *  \return Interpolator created from dataToInterpolate using interpolatorSettings.
 */
template< typename IndependentVariableType, typename DependentVariableType >
std::shared_ptr< OneDimensionalInterpolator< IndependentVariableType, DependentVariableType > >
createOneDimensionalInterpolator(
        const std::map< IndependentVariableType, DependentVariableType > dataToInterpolate,
<<<<<<< HEAD
        const std::shared_ptr< InterpolatorSettings > interpolatorSettings,
=======
        const boost::shared_ptr< InterpolatorSettings > interpolatorSettings,
        const std::pair< DependentVariableType, DependentVariableType >& defaultExtrapolationValue =
        std::make_pair( IdentityElement< DependentVariableType >::getAdditionIdentity( ),
                        IdentityElement< DependentVariableType >::getAdditionIdentity( ) ),
>>>>>>> 7a334d32
        const std::vector< DependentVariableType > firstDerivativeOfDependentVariables =
        std::vector< DependentVariableType >( ) )
{
    std::shared_ptr< OneDimensionalInterpolator< IndependentVariableType, DependentVariableType > >
            createdInterpolator;

    // Check that boundary handling is one-dimensional
    if ( interpolatorSettings->getBoundaryHandling( ).size( ) != 1 )
    {
        throw std::runtime_error( "Error while creating interpolator of type: " +
                                  std::to_string( interpolatorSettings->getInterpolatorType( ) ) +
                                  ". The interpolator is one-dimensional, but more than one boundary "
                                  "handling methods have been defined." );
    }

    // Check type of interpolator.
    switch( interpolatorSettings->getInterpolatorType( ) )
    {
    case linear_interpolator:
        createdInterpolator = std::make_shared< LinearInterpolator
                < IndependentVariableType, DependentVariableType > >(
                    dataToInterpolate, interpolatorSettings->getSelectedLookupScheme( ),
                    interpolatorSettings->getBoundaryHandling( ).at( 0 ), defaultExtrapolationValue );
        break;
    case cubic_spline_interpolator:
    {
        if( !interpolatorSettings->getUseLongDoubleTimeStep( ) )
        {
            createdInterpolator = std::make_shared< CubicSplineInterpolator
                    < IndependentVariableType, DependentVariableType > >(
                        dataToInterpolate, interpolatorSettings->getSelectedLookupScheme( ),
                        interpolatorSettings->getBoundaryHandling( ).at( 0 ) );
        }
        else
        {
            createdInterpolator = std::make_shared< CubicSplineInterpolator
                    < IndependentVariableType, DependentVariableType, long double > >(
                        dataToInterpolate, interpolatorSettings->getSelectedLookupScheme( ),
                        interpolatorSettings->getBoundaryHandling( ).at( 0 ), defaultExtrapolationValue );
        }
        break;
    }
    case lagrange_interpolator:
    {
        // Check consistency of input
        std::shared_ptr< LagrangeInterpolatorSettings > lagrangeInterpolatorSettings =
                std::dynamic_pointer_cast< LagrangeInterpolatorSettings >( interpolatorSettings );
        if( lagrangeInterpolatorSettings != nullptr )
        {
            // Create Lagrange interpolator with requested time step type
            if( !lagrangeInterpolatorSettings->getUseLongDoubleTimeStep( ) )
            {
                createdInterpolator = std::make_shared< LagrangeInterpolator
                        < IndependentVariableType, DependentVariableType, double > >(
                            dataToInterpolate, lagrangeInterpolatorSettings->getInterpolatorOrder( ),
                            interpolatorSettings->getSelectedLookupScheme( ),
                            lagrangeInterpolatorSettings->getLagrangeBoundaryHandling( ),
                            interpolatorSettings->getBoundaryHandling( ).at( 0 ), defaultExtrapolationValue );
            }
            else
            {
                createdInterpolator = std::make_shared< LagrangeInterpolator
                        < IndependentVariableType, DependentVariableType, long double > >(
                            dataToInterpolate, lagrangeInterpolatorSettings->getInterpolatorOrder( ),
                            interpolatorSettings->getSelectedLookupScheme( ),
                            lagrangeInterpolatorSettings->getLagrangeBoundaryHandling( ),
                            interpolatorSettings->getBoundaryHandling( ).at( 0 ), defaultExtrapolationValue );
            }
        }
        else
        {
            throw std::runtime_error( "Error, did not recognize lagrange interpolator settings" );

        }
        break;
    }
    case hermite_spline_interpolator:
    {
        if( firstDerivativeOfDependentVariables.size( ) != dataToInterpolate.size( ) )
        {
            throw std::runtime_error(
                        "Error when creating hermite spline interpolator, derivative size is inconsistent" );
        }
        createdInterpolator = std::make_shared< HermiteCubicSplineInterpolator
                < IndependentVariableType, DependentVariableType > >(
                    dataToInterpolate, firstDerivativeOfDependentVariables,
                    interpolatorSettings->getSelectedLookupScheme( ),
                    interpolatorSettings->getBoundaryHandling( ).at( 0 ), defaultExtrapolationValue );
        break;
    }
    case piecewise_constant_interpolator:
        createdInterpolator = std::make_shared< PiecewiseConstantInterpolator
                < IndependentVariableType, DependentVariableType > >(
                    dataToInterpolate, interpolatorSettings->getSelectedLookupScheme( ),
                    interpolatorSettings->getBoundaryHandling( ).at( 0 ), defaultExtrapolationValue );
        break;
    default:
        throw std::runtime_error( "Error when making interpolator, function cannot be used to create interplator of type " +
                                  std::to_string( interpolatorSettings->getInterpolatorType( ) ) );
    }
    return createdInterpolator;
}

//! Function to create an interpolator from DataInterpolationSettings
/*!
 *  Function to create an interpolator from DataInterpolationSettings
 *  \param dataInterpolationSettings Object containing the data that is to be interpolated and settings that are to be
 *  used to create the interpolator.
 *  \return Interpolator created from dataToInterpolate using interpolatorSettings.
 */
template< typename IndependentType, typename DependentType >
<<<<<<< HEAD
std::shared_ptr< OneDimensionalInterpolator< IndependentType, DependentType > > createOneDimensionalInterpolator(
        const std::shared_ptr< DataInterpolationSettings< IndependentType, DependentType > >
        dataInterpolationSettings )
=======
boost::shared_ptr< OneDimensionalInterpolator< IndependentType, DependentType > > createOneDimensionalInterpolator(
        const boost::shared_ptr< DataInterpolationSettings< IndependentType, DependentType > > dataInterpolationSettings,
        const std::pair< DependentType, DependentType >& defaultExtrapolationValue =
        std::make_pair( IdentityElement< DependentType >::getAdditionIdentity( ),
                        IdentityElement< DependentType >::getAdditionIdentity( ) ) )
>>>>>>> 7a334d32
{
    std::vector< DependentType > firstDerivativeOfDependentVariables;
    std::shared_ptr< HermiteDataSettings< IndependentType, DependentType > > hermiteDataSettings =
            std::dynamic_pointer_cast< HermiteDataSettings< IndependentType, DependentType > >(
                dataInterpolationSettings->dataSettings_ );
    if ( hermiteDataSettings )
    {
        firstDerivativeOfDependentVariables = hermiteDataSettings->firstDerivativeOfDependentVariables_;
    }
    return createOneDimensionalInterpolator( dataInterpolationSettings->dataSettings_->getDataMap( ),
                                             dataInterpolationSettings->interpolatorSettings_,
                                             defaultExtrapolationValue,
                                             firstDerivativeOfDependentVariables );
}

//! Function to create a multi-dimensional interpolator
/*!
 *  Function to create a multi-dimensional interpolator from the data that is to be interpolated,
 *  as well as the settings that are to be used to create the interpolator.
 *  \param independentValues Vector of vectors containing data points of independent variables,
 *  each must be sorted in ascending order.
 *  \param dependentData Multi-dimensional array of dependent data at each point of
 *  hyper-rectangular grid formed by independent variable points.
 *  \param interpolatorSettings Settings that are to be used to create interpolator
 *  \return Interpolator created from independentValues and dependentData using interpolatorSettings.
 */
template< typename IndependentVariableType, typename DependentVariableType, unsigned int NumberOfDimensions >
boost::shared_ptr< MultiDimensionalInterpolator< IndependentVariableType, DependentVariableType, NumberOfDimensions > >
createMultiDimensionalInterpolator(
        const std::vector< std::vector< IndependentVariableType > >& independentValues,
        const boost::multi_array< DependentVariableType, static_cast< size_t >( NumberOfDimensions ) >& dependentData,
        const boost::shared_ptr< InterpolatorSettings > interpolatorSettings,
        const std::vector< std::pair< DependentVariableType, DependentVariableType > >& defaultExtrapolationValue =
        std::vector< std::pair< DependentVariableType, DependentVariableType > >
        ( NumberOfDimensions, std::make_pair( IdentityElement< DependentVariableType >::getAdditionIdentity( ),
                                              IdentityElement< DependentVariableType >::getAdditionIdentity( ) ) ) )
{
    boost::shared_ptr< MultiDimensionalInterpolator< IndependentVariableType, DependentVariableType, NumberOfDimensions > >
            createdInterpolator;

    // Assign default values
    std::vector< BoundaryInterpolationType > boundaryHandlingVector = interpolatorSettings->getBoundaryHandling( );
    if ( boundaryHandlingVector.empty( ) )
    {
        boundaryHandlingVector = std::vector< BoundaryInterpolationType >( NumberOfDimensions, extrapolate_at_boundary );
    }
    // Check size of boundary handling methods
    else if ( boundaryHandlingVector.size( ) != NumberOfDimensions )
    {
        throw std::runtime_error( "Error while creating multi-dimensional interpolator. The number of boundary handling methods does not "
                                  "match the number of dimensions." );
    }

    // Check type of interpolator.
    switch ( interpolatorSettings->getInterpolatorType( ) )
    {
    case multi_linear_interpolator:
    {
        createdInterpolator = boost::make_shared< MultiLinearInterpolator
                < IndependentVariableType, DependentVariableType, NumberOfDimensions > >(
                    independentValues, dependentData, interpolatorSettings->getSelectedLookupScheme( ),
                    interpolatorSettings->getBoundaryHandling( ), defaultExtrapolationValue );
        break;
    }
    default:
        throw std::runtime_error( "Error when making interpolator, function cannot be used to create interplator of type " +
                                  std::to_string( interpolatorSettings->getInterpolatorType( ) ) );
    }
    return createdInterpolator;
}

} // namespace interpolators

} // namespace tudat

#endif // TUDAT_CREATEINTERPOLATOR_H<|MERGE_RESOLUTION|>--- conflicted
+++ resolved
@@ -424,14 +424,10 @@
     std::shared_ptr< DataMapSettings< IndependentType, DependentType > > dataSettings_;
 
     //! Object containing the settings to create the interpolator to be used.
-<<<<<<< HEAD
     std::shared_ptr< InterpolatorSettings > interpolatorSettings_;
 };
-=======
-    boost::shared_ptr< InterpolatorSettings > interpolatorSettings_;
->>>>>>> 7a334d32
-
-};
+
+
 
 //! Function to create a one-dimensional interpolator
 /*!
@@ -449,14 +445,10 @@
 std::shared_ptr< OneDimensionalInterpolator< IndependentVariableType, DependentVariableType > >
 createOneDimensionalInterpolator(
         const std::map< IndependentVariableType, DependentVariableType > dataToInterpolate,
-<<<<<<< HEAD
         const std::shared_ptr< InterpolatorSettings > interpolatorSettings,
-=======
-        const boost::shared_ptr< InterpolatorSettings > interpolatorSettings,
         const std::pair< DependentVariableType, DependentVariableType >& defaultExtrapolationValue =
         std::make_pair( IdentityElement< DependentVariableType >::getAdditionIdentity( ),
                         IdentityElement< DependentVariableType >::getAdditionIdentity( ) ),
->>>>>>> 7a334d32
         const std::vector< DependentVariableType > firstDerivativeOfDependentVariables =
         std::vector< DependentVariableType >( ) )
 {
@@ -568,17 +560,11 @@
  *  \return Interpolator created from dataToInterpolate using interpolatorSettings.
  */
 template< typename IndependentType, typename DependentType >
-<<<<<<< HEAD
 std::shared_ptr< OneDimensionalInterpolator< IndependentType, DependentType > > createOneDimensionalInterpolator(
-        const std::shared_ptr< DataInterpolationSettings< IndependentType, DependentType > >
-        dataInterpolationSettings )
-=======
-boost::shared_ptr< OneDimensionalInterpolator< IndependentType, DependentType > > createOneDimensionalInterpolator(
-        const boost::shared_ptr< DataInterpolationSettings< IndependentType, DependentType > > dataInterpolationSettings,
+        const std::shared_ptr< DataInterpolationSettings< IndependentType, DependentType > > dataInterpolationSettings,
         const std::pair< DependentType, DependentType >& defaultExtrapolationValue =
         std::make_pair( IdentityElement< DependentType >::getAdditionIdentity( ),
                         IdentityElement< DependentType >::getAdditionIdentity( ) ) )
->>>>>>> 7a334d32
 {
     std::vector< DependentType > firstDerivativeOfDependentVariables;
     std::shared_ptr< HermiteDataSettings< IndependentType, DependentType > > hermiteDataSettings =
@@ -606,17 +592,17 @@
  *  \return Interpolator created from independentValues and dependentData using interpolatorSettings.
  */
 template< typename IndependentVariableType, typename DependentVariableType, unsigned int NumberOfDimensions >
-boost::shared_ptr< MultiDimensionalInterpolator< IndependentVariableType, DependentVariableType, NumberOfDimensions > >
+std::shared_ptr< MultiDimensionalInterpolator< IndependentVariableType, DependentVariableType, NumberOfDimensions > >
 createMultiDimensionalInterpolator(
         const std::vector< std::vector< IndependentVariableType > >& independentValues,
         const boost::multi_array< DependentVariableType, static_cast< size_t >( NumberOfDimensions ) >& dependentData,
-        const boost::shared_ptr< InterpolatorSettings > interpolatorSettings,
+        const std::shared_ptr< InterpolatorSettings > interpolatorSettings,
         const std::vector< std::pair< DependentVariableType, DependentVariableType > >& defaultExtrapolationValue =
         std::vector< std::pair< DependentVariableType, DependentVariableType > >
         ( NumberOfDimensions, std::make_pair( IdentityElement< DependentVariableType >::getAdditionIdentity( ),
                                               IdentityElement< DependentVariableType >::getAdditionIdentity( ) ) ) )
 {
-    boost::shared_ptr< MultiDimensionalInterpolator< IndependentVariableType, DependentVariableType, NumberOfDimensions > >
+    std::shared_ptr< MultiDimensionalInterpolator< IndependentVariableType, DependentVariableType, NumberOfDimensions > >
             createdInterpolator;
 
     // Assign default values
@@ -637,7 +623,7 @@
     {
     case multi_linear_interpolator:
     {
-        createdInterpolator = boost::make_shared< MultiLinearInterpolator
+        createdInterpolator = std::make_shared< MultiLinearInterpolator
                 < IndependentVariableType, DependentVariableType, NumberOfDimensions > >(
                     independentValues, dependentData, interpolatorSettings->getSelectedLookupScheme( ),
                     interpolatorSettings->getBoundaryHandling( ), defaultExtrapolationValue );
