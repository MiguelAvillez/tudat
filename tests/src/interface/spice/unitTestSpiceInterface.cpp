/*    Copyright (c) 2010-2019, Delft University of Technology
 *    All rigths reserved
 *
 *    This file is part of the Tudat. Redistribution and use in source and
 *    binary forms, with or without modification, are permitted exclusively
 *    under the terms of the Modified BSD license. You should have received
 *    a copy of the license with this file. If not, please or visit:
 *    http://tudat.tudelft.nl/LICENSE.
 *
 *    Notes
 *      To run this unit tests, a number of spice kernels need to be placed in the
 *      Spice kernel folder, by default external/SpiceInterface/kernels or the
 *      SPICE_KERNEL_CUSTOM_FOLDER folder set as an argument to cmake or in UserSetings.txt.
 *      The required kernels are:
 *           de421.bsp
 *           pck00009.tpc
 *           naif0012.tls
 *           de-403-masses.tpc
 *      They can be found in a single zip file on the wiki at
 *      http://tudat.tudelft.nl/projects/tudat/wiki/SpiceInterface/ on the Tudat website or,
 *      alternatively, on the NAIF server at ftp://naif.jpl.nasa.gov/pub/naif/generic_kernels/.
 *
 */

#define BOOST_TEST_DYN_LINK
#define BOOST_TEST_MAIN

#include <boost/test/unit_test.hpp>
#include <boost/make_shared.hpp>
#include <boost/bind/bind.hpp>
using namespace boost::placeholders;

#include <functional>
#include <memory>

#include "tudat/astro/basic_astro/physicalConstants.h"
#include "tudat/basics/testMacros.h"
#include "tudat/io/basicInputOutput.h"
#include "tudat/basics/basicTypedefs.h"
#include "tudat/interface/spice/spiceEphemeris.h"
#include "tudat/interface/spice/spiceInterface.h"
#include "tudat/interface/spice/spiceRotationalEphemeris.h"

#include <limits>
#include <stdexcept>

namespace tudat
{
namespace unit_tests
{

using Eigen::Vector6d;

BOOST_AUTO_TEST_SUITE( test_spice_wrappers )

BOOST_AUTO_TEST_CASE( testMultiSpiceKernels )
{
    using namespace spice_interface;
    using namespace physical_constants;

    spice_interface::loadStandardSpiceKernels( );
    spice_interface::loadSpiceKernelInTudat( paths::getSpiceKernelPath() + "/MEX_ROB_040101_041231_001.BSP" );
    double testTime = 4.0 * JULIAN_YEAR + 40.0 * JULIAN_DAY;
    Eigen::Vector6d marsCentricState = getBodyCartesianStateAtEpoch( "Mars Express", "Mars", "IAU_Mars", "NONE", testTime );
}


// Test 1: Test Julian day <-> Ephemeris time conversions at J2000.
BOOST_AUTO_TEST_CASE( testSpiceWrappers_1 )
{
    using namespace spice_interface;
    using namespace input_output;
    using namespace physical_constants;

    // Load spice kernels.
    spice_interface::loadStandardSpiceKernels( );

    // Exact ephemeris time at J2000.
    const double ephemerisTimeOneYearAfterJ2000 = JULIAN_YEAR;

    // Convert to Julian day.
    const double julianDayOneYearAfterJ2000Spice = convertEphemerisTimeToJulianDate(
                ephemerisTimeOneYearAfterJ2000 );

    // Exact Julian day at J2000.
    const double julianDayOneYearAfterJ2000 = 2451545.0 + JULIAN_YEAR_IN_DAYS;

    // Compare exact and converted values of Julian dat at J2000.
    BOOST_CHECK_CLOSE_FRACTION( julianDayOneYearAfterJ2000Spice, julianDayOneYearAfterJ2000,
                                std::numeric_limits< double >::epsilon( ) );

    // Convert exact Julian day at J2000 to ephemeris time.
    const double ephemerisTimeOneYearAfterJ2000Spice = convertJulianDateToEphemerisTime(
                julianDayOneYearAfterJ2000 );

    // Compare exact and converted values of ephemeris time at J2000.
    BOOST_CHECK_CLOSE_FRACTION( ephemerisTimeOneYearAfterJ2000Spice,
                                ephemerisTimeOneYearAfterJ2000,
                                std::numeric_limits< double >::epsilon( ) );
}

// Test 2: Test retrieval position and state of bodies.
BOOST_AUTO_TEST_CASE( testSpiceWrappers_2 )
{
    using namespace spice_interface;
    using namespace input_output;
    using namespace physical_constants;

    // Create settings at which states are to be evaluated.
    const std::string aberrationCorrections = "NONE";
    const std::string observer = "Solar System Barycenter";
    const std::string target = "Mars";
    const std::string referenceFrame = "J2000";
    const double ephemerisTime = 1.0E6;

    // Get state from wrapper for state:
    const Eigen::Vector6d wrapperState = getBodyCartesianStateAtEpoch(
                target, observer, referenceFrame, aberrationCorrections, ephemerisTime );

    // Get position from wrapper for position:
    const Eigen::Vector3d wrapperPosition = getBodyCartesianPositionAtEpoch(
                target, observer, referenceFrame, aberrationCorrections, ephemerisTime );

    // Get state directly from spice.
    double directSpiceState[ 6 ];
    double directLightTime;
    spkezr_c( target.c_str( ), ephemerisTime, referenceFrame.c_str( ),
              aberrationCorrections.c_str( ), observer.c_str( ),
              directSpiceState, &directLightTime );

    // Compare direct and wrapped results for state.
    for ( unsigned int i = 0; i < 6; i++ )
    {
        BOOST_CHECK_CLOSE_FRACTION( directSpiceState[ i ] * 1000.0, wrapperState[ i ],
                                    std::numeric_limits< double >::epsilon( ) );
    }

    // Compare direct and wrapped results for position.
    for ( unsigned int i = 0; i < 3; i++ )
    {
        BOOST_CHECK_CLOSE_FRACTION( directSpiceState[ i ] * 1000.0 , wrapperPosition[ i ],
                                    std::numeric_limits< double >::epsilon( ) );
    }
}

// Test 3: Test retrieval of rotational state from Spice.
BOOST_AUTO_TEST_CASE( testSpiceWrappers_3 )
{
    using namespace spice_interface;
    using namespace input_output;
    using namespace physical_constants;

    // Create settings at which orientation is to be evaluated.
    const std::string observer = "J2000";
    std::string target = "J2000";
    const double ephemerisTime = 1.0e6;

    // Check if identity matrix (no rotation) is obtained if observer and target frame are equal.
    Eigen::Quaterniond rotationQuaternion = computeRotationQuaternionBetweenFrames(
                observer, target, ephemerisTime );
    Eigen::Vector3d testVector = Eigen::Vector3d::Zero( );
    Eigen::Vector3d testVector2 = Eigen::Vector3d::Zero( );

    for ( unsigned int i = 0; i < 3; i++ )
    {
        testVector = Eigen::Vector3d::Zero( );
        testVector[ i ] = 1.0;
        testVector2 = rotationQuaternion * testVector;
        TUDAT_CHECK_MATRIX_CLOSE( testVector, testVector2,
                                  std::numeric_limits< double >::epsilon( ) );
    }

    // Check if direct and wrapped results of non-trivial rotation are equal.
    target = "IAU_EARTH";

    // Retrieve rotation from wrapper.
    rotationQuaternion = computeRotationQuaternionBetweenFrames(
                observer, target, ephemerisTime );
    Eigen::Matrix3d rotationMatrixDerivative = computeRotationMatrixDerivativeBetweenFrames(
                observer, target, ephemerisTime );

    // Create rotational ephemeris with Spice
    std::shared_ptr< ephemerides::SpiceRotationalEphemeris > spiceRotationalEphemeris =
            std::make_shared< ephemerides::SpiceRotationalEphemeris >(
                observer, target );
    Eigen::Quaterniond rotationQuaternionFromObject = spiceRotationalEphemeris->
            getRotationToTargetFrame( ephemerisTime );
    Eigen::Quaterniond inverseRotationQuaternionFromObject = spiceRotationalEphemeris->
            getRotationToBaseFrame( ephemerisTime );

    Eigen::Matrix3d rotationMatrixDerivativeFromObject = spiceRotationalEphemeris->
            getDerivativeOfRotationToTargetFrame( ephemerisTime );
    Eigen::Matrix3d inverseRotationMatrixDerivativeFromObject = spiceRotationalEphemeris->
            getDerivativeOfRotationToBaseFrame( ephemerisTime );

    // Convert result to Matrix3d for comparison.
    const Eigen::Matrix3d rotationMatrix = Eigen::Matrix3d( rotationQuaternion );
    const Eigen::Matrix3d rotationMatrixFromObject =
            Eigen::Matrix3d( rotationQuaternionFromObject );
    const Eigen::Matrix3d inverseRotationMatrixFromObject =
            Eigen::Matrix3d( inverseRotationQuaternionFromObject );


    // Retrieve rotation directly from spice.
    double stateTransitionMatrix[ 6 ][ 6 ];
    sxform_c( observer.c_str( ), target.c_str( ), ephemerisTime, stateTransitionMatrix );

    double inverseStateTransitionMatrix[ 6 ][ 6 ];
    sxform_c( target.c_str( ), observer.c_str( ), ephemerisTime, inverseStateTransitionMatrix );

    // Check equality of results.
    for ( unsigned int i = 0; i < 3; i++ )
    {
        for ( unsigned int j = 0; j < 3; j++ )
        {
            BOOST_CHECK_SMALL( stateTransitionMatrix[ i ][ j ] - rotationMatrix( i, j ),
                               2.0 * std::numeric_limits< double >::epsilon( ) );
            BOOST_CHECK_SMALL( stateTransitionMatrix[ i ][ j ] -
                               rotationMatrixFromObject( i, j ),
                               5.0 * std::numeric_limits< double >::epsilon( ) );

            BOOST_CHECK_SMALL( stateTransitionMatrix[ i + 3 ][ j ] -
                               rotationMatrixDerivative( i, j ),
                               2.0E-4 * std::numeric_limits< double >::epsilon( ) );
            BOOST_CHECK_SMALL( stateTransitionMatrix[ i + 3 ][ j ] -
                               rotationMatrixDerivativeFromObject( i, j ),
                               2.0E-4 * std::numeric_limits< double >::epsilon( ) );

            BOOST_CHECK_SMALL( inverseStateTransitionMatrix[ i ][ j ] -
                               inverseRotationMatrixFromObject( i, j ),
                               2.0 * std::numeric_limits< double >::epsilon( ) );
            BOOST_CHECK_SMALL( inverseStateTransitionMatrix[ i + 3 ][ j ] -
                               inverseRotationMatrixDerivativeFromObject( i, j ),
                               2.0E-4 * std::numeric_limits< double >::epsilon( ) );

        }
    }

    // Check whether concatenation of forward and backward rotation from object yield no rotation.
    Eigen::Quaterniond forwardBackwardRotation =
            rotationQuaternionFromObject * inverseRotationQuaternionFromObject;
    BOOST_CHECK_SMALL( forwardBackwardRotation.w( ) - 1.0,
                       std::numeric_limits< double >::epsilon( ) );
    BOOST_CHECK_SMALL( forwardBackwardRotation.x( ),
                       std::numeric_limits< double >::epsilon( ) );
    BOOST_CHECK_SMALL( forwardBackwardRotation.y( ),
                       std::numeric_limits< double >::epsilon( ) );
    BOOST_CHECK_SMALL( forwardBackwardRotation.z( ),
                       std::numeric_limits< double >::epsilon( ) );

    // Check automatic state conversion to/from rotating frame.
    Eigen::Vector6d stateOfMoonInJ2000 = spice_interface::getBodyCartesianStateAtEpoch(
                "Moon", "SSB", "J2000", "NONE", 1.0E7 );
    Eigen::Vector6d expectedStateOfMoonWrtEarth = spice_interface::getBodyCartesianStateAtEpoch(
                "Moon", "SSB", "IAU_Earth", "NONE", 1.0E7 );

    Eigen::Vector6d computedStateOfMoonWrtEarth =
            ephemerides::transformStateToTargetFrame(
                stateOfMoonInJ2000, 1.0E7,  spiceRotationalEphemeris );
    Eigen::Vector6d computedStateOfMoonInJ2000 =
            ephemerides::transformStateToInertialOrientation(
                computedStateOfMoonWrtEarth, 1.0E7,  spiceRotationalEphemeris );

    for( unsigned int i = 0; i < 3; i++ )
    {
        BOOST_CHECK_SMALL(
                    std::fabs( expectedStateOfMoonWrtEarth( i ) - computedStateOfMoonWrtEarth( i ) ), 1.0E-4 );
        BOOST_CHECK_SMALL(
                    std::fabs( expectedStateOfMoonWrtEarth( i + 3 ) - computedStateOfMoonWrtEarth( i + 3 ) ), 1.0E-8 );

        BOOST_CHECK_SMALL(
                    std::fabs( stateOfMoonInJ2000( i ) - computedStateOfMoonInJ2000( i ) ), 1.0E-4 );
        BOOST_CHECK_SMALL(
                    std::fabs( stateOfMoonInJ2000( i + 3 ) - computedStateOfMoonInJ2000( i + 3 ) ), 1.0E-8 );

    }
}

// Test 4: Test retrieval of body properties.
BOOST_AUTO_TEST_CASE( testSpiceWrappers_4 )
{
    using namespace spice_interface;
    using namespace input_output;
    using namespace physical_constants;

    // Retrieve Sun's gravitational parameter from Spice.
    double sunGravitationalParameterSpice = getBodyGravitationalParameter( "Sun" );

    // Set Sun's gravitational parameter as read manually from kernel.
    const double sunGravitationalParameter = 132712440041.9393 * 1.0e9;

    // Check if results are the same.
    BOOST_CHECK_CLOSE_FRACTION( sunGravitationalParameterSpice, sunGravitationalParameter,
                                std::numeric_limits< double >::epsilon( )  );

    // Check if same result is obtained through general property retrieval function.
    sunGravitationalParameterSpice = getBodyProperties( "Sun", "GM", 1 )[ 0 ] * 1.0e9;
    BOOST_CHECK_CLOSE_FRACTION( sunGravitationalParameterSpice, sunGravitationalParameter,
                                std::numeric_limits< double >::epsilon( )  );

    // Retrieve average Earth radius from Spice through wrapper.
    const double averageEarthRadius = getAverageRadius( "Earth" );

    // Retrieve Earth radii directly from Spice and compute average
    double spiceEarthRadii[ 3 ];
    SpiceInt numberOfReturnParameters = 0;
    bodvrd_c( "Earth","RADII", 3, &numberOfReturnParameters, spiceEarthRadii );
    const double directAverageEarthRadius = 1000.0 * ( spiceEarthRadii[ 0 ] + spiceEarthRadii[ 1 ]
                                                       + spiceEarthRadii[ 2 ] ) / 3.0;

    // Compare average Earth radii.
    BOOST_CHECK_CLOSE_FRACTION( directAverageEarthRadius, averageEarthRadius,
                                std::numeric_limits< double >::epsilon( )  );

    // Check correct conversion of name to NAIF ID.
    const double naifSunId = convertBodyNameToNaifId( "Sun" );
    BOOST_CHECK_EQUAL( 10, naifSunId );

    const double naifMoonId = convertBodyNameToNaifId( "Moon" );
    BOOST_CHECK_EQUAL( 301, naifMoonId );
}

// Test 5: Test Spice Ephemeris class using difference combinations of aberration corrections.
BOOST_AUTO_TEST_CASE( testSpiceWrappers_5 )
{
    using namespace spice_interface;
    using namespace input_output;
    using namespace physical_constants;
    using namespace ephemerides;

    // Create settings at which states are to be evaluated.
    std::string aberrationCorrections = "NONE";
    const std::string observer = "Moon";
    const std::string target = "Mars";
    const std::string referenceFrame = "IAU_EARTH";
    const double ephemerisTime = JULIAN_YEAR;

    SpiceEphemeris spiceEphemeris = SpiceEphemeris( target, observer, 0, 0, 0, referenceFrame );

    Eigen::Vector6d directState = Eigen::Vector6d( );
    Eigen::Vector6d ephemerisState = Eigen::Vector6d( );

    // Check calculated state with no aberration corrections.
    directState = getBodyCartesianStateAtEpoch( target, observer, referenceFrame,
                                                aberrationCorrections, ephemerisTime );
    ephemerisState = spiceEphemeris.getCartesianState( ephemerisTime );
    TUDAT_CHECK_MATRIX_CLOSE_FRACTION( directState, ephemerisState,
                                       std::numeric_limits< double >::epsilon( ) );

    // Check calculated state with light time correction.
    spiceEphemeris = SpiceEphemeris( target, observer, 0, 1, 0, referenceFrame );
    aberrationCorrections = "LT";
    directState = getBodyCartesianStateAtEpoch( target, observer, referenceFrame,
                                                aberrationCorrections, ephemerisTime );
    ephemerisState = spiceEphemeris.getCartesianState( ephemerisTime );
    TUDAT_CHECK_MATRIX_CLOSE_FRACTION( directState, ephemerisState,
                                       std::numeric_limits< double >::epsilon( ) );

    // Check calculated state with converged light time correction.
    spiceEphemeris = SpiceEphemeris( target, observer, 0, 1, 1, referenceFrame );
    aberrationCorrections = "CN";
    directState = getBodyCartesianStateAtEpoch( target, observer, referenceFrame,
                                                aberrationCorrections, ephemerisTime );
    ephemerisState = spiceEphemeris.getCartesianState( ephemerisTime );
    TUDAT_CHECK_MATRIX_CLOSE_FRACTION( directState, ephemerisState,
                                       std::numeric_limits< double >::epsilon( ) );

    // Check calculated state with light time correction and stellar aberration.
    spiceEphemeris = SpiceEphemeris( target, observer, 1, 1, 0, referenceFrame );
    aberrationCorrections = "LT+S";
    directState = getBodyCartesianStateAtEpoch( target, observer, referenceFrame,
                                                aberrationCorrections, ephemerisTime );
    ephemerisState = spiceEphemeris.getCartesianState( ephemerisTime );
    TUDAT_CHECK_MATRIX_CLOSE_FRACTION( directState, ephemerisState,
                                       std::numeric_limits< double >::epsilon( ) );

    // Check whether exceptions are handled correctly when giving inconsistent input to
    // SpiceEphemeris constrcutor.

    // Test exception when requesting stellar, but not light time aberration.
    bool areExceptionsHandledCorrectly = false;

    try
    {
        spiceEphemeris = SpiceEphemeris( target, observer, 1, 0, 0, referenceFrame );
    }

<<<<<<< HEAD
    catch( std::runtime_error& )
=======
    catch( std::runtime_error const& )

>>>>>>> b5aa6d04
    {
        areExceptionsHandledCorrectly = true;
    }

    BOOST_CHECK_EQUAL( areExceptionsHandledCorrectly, true );

    // Test exception when requesting stellar, but not light time aberration, with request for
    // converged light-time.
    areExceptionsHandledCorrectly = false;

    try
    {
        spiceEphemeris = SpiceEphemeris( target, observer, 1, 0, 1, referenceFrame );
    }
<<<<<<< HEAD
    catch( std::runtime_error& )
=======
    catch( std::runtime_error const& )

>>>>>>> b5aa6d04
    {
        areExceptionsHandledCorrectly = true;
    }

    BOOST_CHECK_EQUAL( areExceptionsHandledCorrectly, true );

    // Test exception when not requesting light time aberration, with request for converged
    // light-time.
    areExceptionsHandledCorrectly = false;

    try
    {
        spiceEphemeris = SpiceEphemeris( target, observer, 0, 0, 1, referenceFrame );
    }

<<<<<<< HEAD
    catch( std::runtime_error& )
=======
    catch( std::runtime_error const& )

>>>>>>> b5aa6d04
    {
        areExceptionsHandledCorrectly = true;
    }

    BOOST_CHECK_EQUAL( areExceptionsHandledCorrectly, true );
}

// Test 6: Compare Spice data with Horizons data.
BOOST_AUTO_TEST_CASE( testSpiceWrappers_6 )
{
    using namespace spice_interface;
    using namespace input_output;
    using namespace physical_constants;

    // Create settings at which states are to be evaluated.
    const std::string aberrationCorrections = "NONE";
    const std::string observer = "Solar System Barycenter";
    const std::string target = "Mars";
    const std::string referenceFrame = "ECLIPJ2000";
    const double julianDay = 2451556.500000000;

    // Get state from wrapper for state:
    const Eigen::Vector6d wrapperState = getBodyCartesianStateAtEpoch(
                target, observer, referenceFrame, aberrationCorrections,
                convertJulianDateToEphemerisTime( julianDay ) );

    // Set state as retrieved from Horizons (see Issue wiki-knowledgebase-spice interface)
    Eigen::Vector6d horizonsState;
    horizonsState << 2.066392047883538e8,
            2.364158324807732e7,
            -4.570656418319555e6,
            -1.850837582360033,
            2.612355357135549e1,
            5.930879066959573e-1;
    horizonsState *= 1000.0;

    // Compare direct and wrapped results for state.
    for ( int i = 0; i < 6; i++ )
    {
        TUDAT_CHECK_MATRIX_CLOSE_FRACTION( horizonsState, wrapperState, 5.0e-7 );
    }
}

// Test 7: Loading and clearing kernels.
BOOST_AUTO_TEST_CASE( testSpiceWrappers_7 )
{
    using namespace spice_interface;
    using namespace input_output;

    // Initially clear all Spice kernels.
    clearSpiceKernels( );

    // Get ammount of loaded Spice kernels.
    int spiceKernelsLoaded = getTotalCountOfKernelsLoaded( );

    // Loaded kernels should be 0.
    BOOST_CHECK_EQUAL( spiceKernelsLoaded, 0 );

    // Load Spice kernels.
    spice_interface::loadStandardSpiceKernels( );

    // Get ammount of loaded Spice kernels.
    spiceKernelsLoaded = getTotalCountOfKernelsLoaded( );

    // Loaded kernels should be 4.
    BOOST_CHECK_EQUAL( spiceKernelsLoaded, 4 );

    // Clear all Spice kernels.
    clearSpiceKernels( );

    // Get ammount of loaded Spice kernels.
    spiceKernelsLoaded = getTotalCountOfKernelsLoaded( );

    // Loaded kernels should be 0.
    BOOST_CHECK_EQUAL( spiceKernelsLoaded, 0 );
}

BOOST_AUTO_TEST_SUITE_END( )

} // namespace unit_tests
} // namespace tudat<|MERGE_RESOLUTION|>--- conflicted
+++ resolved
@@ -384,13 +384,7 @@
     {
         spiceEphemeris = SpiceEphemeris( target, observer, 1, 0, 0, referenceFrame );
     }
-
-<<<<<<< HEAD
-    catch( std::runtime_error& )
-=======
     catch( std::runtime_error const& )
-
->>>>>>> b5aa6d04
     {
         areExceptionsHandledCorrectly = true;
     }
@@ -405,12 +399,7 @@
     {
         spiceEphemeris = SpiceEphemeris( target, observer, 1, 0, 1, referenceFrame );
     }
-<<<<<<< HEAD
-    catch( std::runtime_error& )
-=======
     catch( std::runtime_error const& )
-
->>>>>>> b5aa6d04
     {
         areExceptionsHandledCorrectly = true;
     }
@@ -425,13 +414,7 @@
     {
         spiceEphemeris = SpiceEphemeris( target, observer, 0, 0, 1, referenceFrame );
     }
-
-<<<<<<< HEAD
-    catch( std::runtime_error& )
-=======
     catch( std::runtime_error const& )
-
->>>>>>> b5aa6d04
     {
         areExceptionsHandledCorrectly = true;
     }
